"""
MIT License

Copyright (c) 2022 Francesco Ioli

Permission is hereby granted, free of charge, to any person obtaining a copy
of this software and associated documentation files (the "Software"), to deal
in the Software without restriction, including without limitation the rights
to use, copy, modify, merge, publish, distribute, sublicense, and/or sell
copies of the Software, and to permit persons to whom the Software is
furnished to do so, subject to the following conditions:

The above copyright notice and this permission notice shall be included in all
copies or substantial portions of the Software.

THE SOFTWARE IS PROVIDED "AS IS", WITHOUT WARRANTY OF ANY KIND, EXPRESS OR
IMPLIED, INCLUDING BUT NOT LIMITED TO THE WARRANTIES OF MERCHANTABILITY,
FITNESS FOR A PARTICULAR PURPOSE AND NONINFRINGEMENT. IN NO EVENT SHALL THE
AUTHORS OR COPYRIGHT HOLDERS BE LIABLE FOR ANY CLAIM, DAMAGES OR OTHER
LIABILITY, WHETHER IN AN ACTION OF CONTRACT, TORT OR OTHERWISE, ARISING FROM,
OUT OF OR IN CONNECTION WITH THE SOFTWARE OR THE USE OR OTHER DEALINGS IN THE
SOFTWARE.
"""

import gc
import logging
import shutil
import sys
from datetime import datetime
from pathlib import Path

import numpy as np

# icepy4d4D
import icepy4d.classes as icepy4d_classes
import icepy4d.metashape.metashape as MS
import icepy4d.sfm as sfm
import icepy4d.utils as icepy4d_utils
import icepy4d.utils.initialization as inizialization
import icepy4d.visualization as icepy4d_viz
from icepy4d.classes.epoch import Epoch, Epoches
from icepy4d.io.export2bundler import write_bundler_out
from icepy4d.matching.match_by_preselection import (
    find_matches_on_patches,
    match_by_preselection,
)
from icepy4d.matching.matching_base import MatchingAndTracking
from icepy4d.matching.tracking_base import tracking_base
from icepy4d.matching.utils import geometric_verification, load_matches_from_disk

# Temporary parameters TODO: put them in config file
CFG_FILE = "config/config_2022.yaml"
<<<<<<< HEAD
LOAD_EXISTING_SOLUTION = False  # False #
=======
LOAD_EXISTING_SOLUTION = False
>>>>>>> e4ba1c7c
DO_PRESELECTION = False
DO_ADDITIONAL_MATCHING = True
PATCHES = [
    {"p1": [0, 500, 2000, 2000], "p2": [4000, 0, 6000, 1500]},
    {"p1": [1000, 1500, 4500, 2500], "p2": [1500, 1500, 5000, 2500]},
    {"p1": [2000, 2000, 3000, 3000], "p2": [2100, 2100, 3100, 3100]},
    {"p1": [2300, 1700, 3300, 2700], "p2": [3000, 1900, 4000, 2900]},
]
# TODO: parse_yaml_cfg set deafults paths to results file, check this.


def write_cameras_to_disk(fname, epoch, date, sep=","):
    from icepy4d.thirdparty.transformations import euler_from_matrix

    if epoch is None:
        return

    if not Path(fname).exists():
        items = [
            "date",
            "f1",
            "omega1",
            "phi1",
            "kappa1",
            "f2",
            "omega2",
            "phi2",
            "kappa2",
        ]
        with open(cfg.camea_estimated_fname, "w") as file:
            file.write(f"{f'{sep}'.join(items)}\n")

    with open(fname, "a") as file:
        file.write(f"{date}")
        for cam in epoch.cameras.keys():
            f = epoch.cameras[cam].K[1, 1]
            # R = epoch.cameras[cam].R
            R = epoch.cameras[cam].pose[:3, :3]
            o, p, k = euler_from_matrix(R)
            o, p, k = np.rad2deg(o), np.rad2deg(p), np.rad2deg(k)
            file.write(f"{sep}{f:.2f}{sep}{o:.4f}{sep}{p:.4f}{sep}{k:.4f}")
        file.write("\n")


def compute_reprojection_error(fname, epoch, sep=","):
    print("Computing reprojection error")

    import pandas as pd

    residuals = pd.DataFrame()
    for cam_key, camera in epoch.cameras.items():
        feat = epoch.features[cam_key]
        projections = camera.project_point(epoch.points.to_numpy())
        res = projections - feat.kpts_to_numpy()
        res_norm = np.linalg.norm(res, axis=1)
        residuals["track_id"] = feat.get_track_ids()
        residuals[f"x_{cam_key}"] = res[:, 0]
        residuals[f"y_{cam_key}"] = res[:, 1]
        residuals[f"norm_{cam_key}"] = res_norm

    # Compute global norm as mean of all cameras
    residuals[f"global_norm"] = np.mean(
        residuals[[f"norm_{x}" for x in cams]].to_numpy(), axis=1
    )
    res_stas = residuals.describe()
    res_stas_s = res_stas.stack()

    if not Path(fname).exists():
        with open(cfg.residuals_fname, "w") as f:
            header_line = (
                "ep"
                + sep
                + f"{sep}".join([f"{x[0]}-{x[1]}" for x in res_stas_s.index.to_list()])
            )
            f.write(header_line + "\n")
    with open(fname, "a") as f:
        line = (
            epoch_dict[ep] + sep + f"{sep}".join([str(x) for x in res_stas_s.to_list()])
        )
        f.write(line + "\n")


def make_matching_plot(epoch, ep, out_dir, show_fig=False):
    import matplotlib
    from matplotlib import pyplot as plt

    from icepy4d.visualization import plot_features

    matplotlib.use("tkagg")
    cams = list(epoch.cameras.keys())
    features = epoch.features
    images = epoch.images

    fig, axes = plt.subplots(1, 2)
    titles = ["C1", "C2"]
    for cam, ax, title in zip(cams, axes, titles):
        plot_features(
            images[cam].value,
            features[cam],
            ax=ax,
            s=2,
            linewidths=0.3,
        )
        ax.set_title(f"{title}")
        ax.set_xticks([])
        ax.set_yticks([])
    fig.tight_layout()

    out_dir = Path(out_dir)
    out_dir.mkdir(exist_ok=True, parents=True)
    fig.savefig(
        out_dir / f"matches_{epoch.datetime.strftime('%Y_%m_%d')}.png",
        dpi=300,
    )

    if show_fig:
        plt.show()
    else:
        plt.close()


""" Inizialize Variables """
if len(sys.argv) > 1:
    # If given, parse inputs from command line
    cfg_file, log_cfg = inizialization.parse_command_line()

    # Setup logger
    icepy4d_utils.setup_logger(
        log_cfg["log_folder"],
        log_cfg["log_name"],
        log_cfg["log_file_level"],
        log_cfg["log_console_level"],
    )
else:
    cfg_file = Path(CFG_FILE)
    icepy4d_utils.setup_logger(console_log_level="info", logfile_level="info")

# Parse configuration file
logging.info(f"Configuration file: {cfg_file.stem}")
cfg = inizialization.parse_yaml_cfg(cfg_file)
timer_global = icepy4d_utils.AverageTimer()
cams = cfg.cams

# Inizialize variables
inizializer = inizialization.Inizializer(cfg)
images = inizializer.init_image_ds()
epoch_dict = inizializer.init_epoch_dict()
features_old = inizializer.init_features()
epoches = Epoches(starting_epoch=cfg.proc.epoch_to_process[0])

""" Big Loop over epoches """

logging.info("------------------------------------------------------")
logging.info("Processing started:")
timer = icepy4d_utils.AverageTimer()
iter = 0  # necessary only for printing the number of processed iteration
for ep in cfg.proc.epoch_to_process:
    logging.info("------------------------------------------------------")
    logging.info(
        f"Processing epoch {ep} [{iter}/{cfg.proc.epoch_to_process[-1]-cfg.proc.epoch_to_process[0]}] - {epoch_dict[ep]}..."
    )
    iter += 1
    epochdir = Path(cfg.paths.results_dir) / epoch_dict[ep]
    match_dir = epochdir / "matching"

    # Load existing epcoh
    if LOAD_EXISTING_SOLUTION:
        path = f"{epochdir}/{epoch_dict[ep]}.pickle"
        logging.info(f"Loading epoch from {path}")
        epoch = Epoch.read_pickle(path, ignore_errors=True)
        if epoch is not None:
            epoches.add_epoch(epoch)
            logging.info("Epoch loaded.")

            # matches_fig_dir = "res/fig_for_paper/matches_fig"
            # make_matching_plot(epoch, epoch, matches_fig_dir, show_fig=False)

            del epoch
            continue
        else:
            logging.error("Unable to import epoch.")
    else:
        # Create new epoch
        epoch = inizializer.init_epoch(epoch_id=ep, epoch_dir=epochdir)
        epoches.add_epoch(epoch)

        # NOTE: Move this part of code to a notebook for an example of how to create a new epoch
        # im_epoch: icepy4d_classes.ImagesDict = {
        #     cam: icepy4d_classes.Image(images[cam].get_image_path(ep)) for cam in cams
        # }

        # # Load targets
        # target_paths = [
        #     cfg.georef.target_dir / (im_epoch[cam].stem + cfg.georef.target_file_ext)
        #     for cam in cams
        # ]
        # targ_ep = icepy4d_classes.Targets(
        #     im_file_path=target_paths,
        #     obj_file_path=cfg.georef.target_dir / cfg.georef.target_world_file,
        # )

        # # Load cameras
        # cams_ep: icepy4d_classes.CamerasDict = {}
        # for cam in cams:
        #     calib = icepy4d_classes.Calibration(
        #         cfg.paths.calibration_dir / f"{cam}.txt"
        #     )
        #     cams_ep[cam] = calib.to_camera()

        # cams_ep = {
        #     cam: icepy4d_classes.Calibration(
        #         cfg.paths.calibration_dir / f"{cam}.txt"
        #     ).to_camera()
        #     for cam in cams
        # }

        # # init empty features and points
        # feat_ep = {cam: icepy4d_classes.Features() for cam in cams}
        # pts_ep = icepy4d_classes.Points()

        # epoch = Epoch(
        #     im_epoch[cams[0]].datetime,
        #     images=im_epoch,
        #     cameras=cams_ep,
        #     features=feat_ep,
        #     points=pts_ep,
        #     targets=targ_ep,
        #     point_cloud=None,
        #     epoch_dir=epochdir,
        # )
        # epoches.add_epoch(epoch)

        # del im_epoch, cams_ep, feat_ep, pts_ep, targ_ep, target_paths

    # Perform matching and tracking
    if cfg.proc.do_matching:
        if DO_PRESELECTION:
            if cfg.proc.do_tracking and ep > cfg.proc.epoch_to_process[0]:
                epoch.features = tracking_base(
                    images,
                    epoches[ep - 1].features,
                    cams,
                    epoch_dict,
                    ep,
                    cfg.tracking,
                    epochdir,
                )

            epoch.features = match_by_preselection(
                images,
                epoch.features,
                cams,
                ep,
                cfg.matching,
                match_dir,
                n_tiles=4,
                n_dist=1.5,
                viz_results=True,
                fast_viz=True,
            )
        else:
            features_old = MatchingAndTracking(
                cfg=cfg,
                epoch=ep,
                images=images,
                features=features_old,
                epoch_dict=epoch_dict,
            )
            epoch.features = features_old[ep]

        # Run additional matching on selected patches:
        if DO_ADDITIONAL_MATCHING:
            logging.info("Performing additional matching on user-specified patches")
            im_stems = [epoch.images[cam].stem for cam in cams]
            sg_opt = {
                "weights": cfg.matching.weights,
                "keypoint_threshold": 0.0001,
                "max_keypoints": 8192,
                "match_threshold": 0.2,
                "force_cpu": False,
            }
            for i, patches_lim in enumerate(PATCHES):
                find_matches_on_patches(
                    images=images,
                    patches_lim=patches_lim,
                    epoch=ep,
                    features=epoch.features,
                    cfg=sg_opt,
                    do_geometric_verification=True,
                    geometric_verification_threshold=10,
                    viz_results=True,
                    fast_viz=True,
                    viz_path=match_dir
                    / f"{im_stems[0]}_{im_stems[1]}_matches_patch_{i}.png",
                )

            # Run again geometric verification
            geometric_verification(
                epoch.features,
                threshold=cfg.matching.pydegensac_threshold,
                confidence=cfg.matching.pydegensac_confidence,
            )
            logging.info("Matching by patches completed.")

            # For debugging
            # for cam in cams:
            #     epoch.features[cam].plot_features(images[cam].read_image(ep).value)
    else:
        try:
            epoch.features = load_matches_from_disk(match_dir)
        except FileNotFoundError as err:
            logging.exception(err)
            logging.warning("Performing new matching and tracking...")
            features_old = MatchingAndTracking(
                cfg=cfg,
                epoch=ep,
                images=images,
                features=features_old,
                epoch_dict=epoch_dict,
            )
            epoch.features = features_old[ep]

    timer.update("matching")

    """ SfM """

    logging.info(f"Reconstructing epoch {ep}...")

    # --- Space resection of Master camera ---#
    # At the first ep, perform Space resection of the first camera by using GCPs. At all other epoches, set camera 1 EO equal to first one.
    if cfg.proc.do_space_resection and ep == 0:
        """Initialize Single_camera_geometry class with a cameras object"""
        space_resection = abs_ori.Space_resection(epoch.cameras[cams[0]])
        space_resection.estimate(
            epoch.targets.get_image_coor_by_label(cfg.georef.targets_to_use, cam_id=0)[
                0
            ],
            epoch.targets.get_object_coor_by_label(cfg.georef.targets_to_use)[0],
        )
        # Store result in camera 0 object
        epoch.cameras[cams[0]] = space_resection.camera

    # --- Perform Relative orientation of the two cameras ---#
    # Initialize RelativeOrientation class with a list containing the two cameras and a list contaning the matched features location on each camera.
    # @TODO: decide wheter to do a deep copy of the arguments or directly modify them in the function (and state it in docs).
    relative_ori = sfm.RelativeOrientation(
        [epoch.cameras[cams[0]], epoch.cameras[cams[1]]],
        [
            epoch.features[cams[0]].kpts_to_numpy(),
            epoch.features[cams[1]].kpts_to_numpy(),
        ],
    )
    relative_ori.estimate_pose(
        threshold=cfg.matching.pydegensac_threshold,
        confidence=0.999999,
        scale_factor=np.linalg.norm(
            cfg.georef.camera_centers_world[0] - cfg.georef.camera_centers_world[1]
        ),
    )
    # Store result in camera 1 object
    epoch.cameras[cams[1]] = relative_ori.cameras[1]

    # --- Triangulate Points ---#
    # Initialize a Triangulate class instance with a list containing the two cameras and a list contaning the matched features location on each camera. Triangulated points are saved as points3d proprierty of the Triangulate object (eg., triangulation.points3d)
    triang = sfm.Triangulate(
        [epoch.cameras[cams[0]], epoch.cameras[cams[1]]],
        [
            epoch.features[cams[0]].kpts_to_numpy(),
            epoch.features[cams[1]].kpts_to_numpy(),
        ],
    )
    points3d = triang.triangulate_two_views(
        compute_colors=True, image=images[cams[1]].read_image(ep).value, cam_id=1
    )
    logging.info("Tie points triangulated.")

    # --- Absolute orientation (-> coregistration on stable points) ---#
    if cfg.proc.do_coregistration:
        # Get targets available in all cameras
        # Labels of valid targets are returned as second element by get_image_coor_by_label() method
        valid_targets = epoch.targets.get_image_coor_by_label(
            cfg.georef.targets_to_use, cam_id=0
        )[1]
        for id in range(1, len(cams)):
            assert (
                valid_targets
                == epoch.targets.get_image_coor_by_label(
                    cfg.georef.targets_to_use, cam_id=id
                )[1]
            ), f"epoch {ep} - {epoch_dict[ep]}: Different targets found in image {id} - {images[cams[id]][ep]}"
        if len(valid_targets) < 1:
            logging.error(
                f"Not enough targets found. Skipping epoch {ep} and moving to next epoch"
            )
            continue
        if valid_targets != cfg.georef.targets_to_use:
            logging.warning(f"Not all targets found. Using onlys {valid_targets}")

        image_coords = [
            epoch.targets.get_image_coor_by_label(valid_targets, cam_id=id)[0]
            for id, cam in enumerate(cams)
        ]
        obj_coords = epoch.targets.get_object_coor_by_label(valid_targets)[0]
        try:
            abs_ori = sfm.Absolute_orientation(
                (epoch.cameras[cams[0]], epoch.cameras[cams[1]]),
                points3d_final=obj_coords,
                image_points=image_coords,
                camera_centers_world=cfg.georef.camera_centers_world,
            )
            T = abs_ori.estimate_transformation_linear(estimate_scale=True)
            points3d = abs_ori.apply_transformation(points3d=points3d)
            for i, cam in enumerate(cams):
                epoch.cameras[cam] = abs_ori.cameras[i]
            logging.info("Absolute orientation completed.")
        except ValueError as err:
            logging.error(err)
            logging.error(
                f"Absolute orientation not succeded. Not enough targets available. Skipping epoch {ep} and moving to next epoch"
            )
            continue

    # Create point cloud and save .ply to disk
    # pcd_epc = icepy4d_classes.PointCloud(points3d=points3d, points_col=triang.colors)
    pts = icepy4d_classes.Points()
    pts.append_points_from_numpy(
        points3d,
        track_ids=epoch.features[cams[0]].get_track_ids(),
        colors=triang.colors,
    )

    timer.update("relative orientation")

    # Metashape BBA and dense cloud
    if cfg.proc.do_metashape_processing:
        # If a metashape folder is already present, delete it completely and start a new metashape project
        metashape_path = epochdir / "metashape"
        if metashape_path.exists() and cfg.metashape.force_overwrite_projects:
            logging.warning(
                f"Metashape folder {metashape_path} already exists, but force_overwrite_projects is set to True. Removing all old Metashape files"
            )
            shutil.rmtree(metashape_path, ignore_errors=True)

        # Export results in Bundler format
        im_dict = {cam: images[cam].get_image_path(ep) for cam in cams}
        write_bundler_out(
            export_dir=epochdir,
            im_dict=im_dict,
            cameras=epoch.cameras,
            features=epoch.features,
            points=pts,
            targets=epoch.targets,
            targets_to_use=valid_targets,
            targets_enabled=[True for el in valid_targets],
        )

        ms_cfg = MS.build_metashape_cfg(cfg, epoch_dict, ep)
        ms = MS.MetashapeProject(ms_cfg, timer)
        ms.run_full_workflow()

        ms_reader = MS.MetashapeReader(
            metashape_dir=epochdir / "metashape",
            num_cams=len(cams),
        )
        ms_reader.read_icepy4d_outputs()
        # for i, cam in enumerate(cams):
        #     focals[cam][ep] = ms_reader.get_focal_lengths()[i]

        # Assign camera extrinsics and intrinsics estimated in Metashape to Camera Object (assignation is done manaully @TODO automatic K and extrinsics matrixes to assign correct camera by camera label)
        new_K = ms_reader.get_K()
        epoch.cameras[cams[0]].update_K(new_K[1])
        epoch.cameras[cams[1]].update_K(new_K[0])

        epoch.cameras[cams[0]].update_extrinsics(
            ms_reader.extrinsics[images[cams[0]].get_image_stem(ep)]
        )
        epoch.cameras[cams[1]].update_extrinsics(
            ms_reader.extrinsics[images[cams[1]].get_image_stem(ep)]
        )

        # Triangulate again points and update Point Cloud dict
        triang = sfm.Triangulate(
            [epoch.cameras[cams[0]], epoch.cameras[cams[1]]],
            [
                epoch.features[cams[0]].kpts_to_numpy(),
                epoch.features[cams[1]].kpts_to_numpy(),
            ],
        )
        points3d = triang.triangulate_two_views(
            compute_colors=True,
            image=images[cams[1]].read_image(ep).value,
            cam_id=1,
        )

        # pcd_epc = icepy4d_classes.PointCloud(
        #     points3d=points3d, points_col=triang.colors
        # )

        epoch.points.append_points_from_numpy(
            points3d,
            track_ids=epoch.features[cams[0]].get_track_ids(),
            colors=triang.colors,
        )

        if cfg.proc.save_sparse_cloud:
            epoch.points.to_point_cloud().write_ply(
                cfg.paths.results_dir / f"point_clouds/sparse_{epoch_dict[ep]}.ply"
            )

        # - For debugging purposes
        # from icepy4d.visualization import plot_features
        # from matplotlib import pyplot as plt
        # import matplotlib
        # matplotlib.use("tkagg")

        # M = epoch.targets.get_object_coor_by_label(cfg.georef.targets_to_use)[0]
        # m = epoch.cameras[cams[1]].project_point(M)
        # plot_features(images[cams[1]].read_image(ep).value, m)
        # plot_features(
        #     images[cams[0]].read_image(ep).value,
        #     epoch.features[cams[0]].kpts_to_numpy(),
        # )

        # cam = cams[0]
        # f0 = epoch.features[cam]
        # plot_features(images[cam].read_image(ep).value, f0)
        # plt.show()

        # Clean variables
        del relative_ori, triang, abs_ori, points3d
        del T, new_K
        del ms_cfg, ms, ms_reader
        gc.collect()

        # Save epoch as a pickle object
        epoches[ep].save_pickle(f"{epochdir}/{epoch_dict[ep]}.pickle")

        # Save matches plot
        matches_fig_dir = "res/fig_for_paper/matches_fig"
        make_matching_plot(epoches[ep], ep, matches_fig_dir, show_fig=False)

        # Compute reprojection error
        compute_reprojection_error(cfg.residuals_fname, epoches[ep])

        # Save focal length to file
        write_cameras_to_disk(cfg.camea_estimated_fname, epoches[ep], epoch_dict[ep])

    timer.print(f"Epoch {ep} completed")

timer_global.update("ICEpy4D processing")


# Homograpghy warping
if cfg.proc.do_homography_warping:
    from copy import deepcopy

    from icepy4d.thirdparty.transformations import euler_from_matrix, euler_matrix
    from icepy4d.utils.homography import homography_warping

    logging.info("Performing homograpy warping for DIC")

    reference_day = "2022_07_28"
    do_smoothing = True
    use_median = True

    reference_epoch = list(epoch_dict.values()).index(reference_day)
    cam = cfg.proc.camera_to_warp
    cam_ref = cameras[reference_epoch][cam]

    for ep in cfg.proc.epoch_to_process:
        # Camera pose smoothing
        if do_smoothing:
            match str(ep):
                case "0":
                    epoch_range = range(ep + 0, ep + 5)
                case "1":
                    epoch_range = range(ep - 1, ep + 4)
                case "158":
                    epoch_range = range(ep - 3, ep + 2)
                case "159":
                    epoch_range = range(ep - 4, ep + 1)
                case other:
                    epoch_range = range(ep - 2, ep + 3)
            cam_to_warp = deepcopy(epoch.cameras[cam])
            angles = np.stack(
                [euler_from_matrix(cameras[e][cam].R) for e in epoch_range], axis=1
            )
            if use_median:
                ang = np.median(angles, axis=1)
            else:
                ang = np.mean(angles, axis=1)
            extrinsics_med = deepcopy(cam_to_warp.extrinsics)
            extrinsics_med[:3, :3] = euler_matrix(*ang)[:3, :3]
            cam_to_warp.update_extrinsics(extrinsics_med)
        else:
            cam_to_warp = epoch.cameras[cam]

        _ = homography_warping(
            cam_0=cam_ref,
            cam_1=cam_to_warp,
            image=images[cam].read_image(ep).value,
            undistort=True,
            out_path=f"res/warped/{images[cam][ep]}",
        )

    timer_global.update("Homograpy warping")

timer_global.print("Total time elapsed")

logging.info("Processing completed.")<|MERGE_RESOLUTION|>--- conflicted
+++ resolved
@@ -50,11 +50,7 @@
 
 # Temporary parameters TODO: put them in config file
 CFG_FILE = "config/config_2022.yaml"
-<<<<<<< HEAD
-LOAD_EXISTING_SOLUTION = False  # False #
-=======
 LOAD_EXISTING_SOLUTION = False
->>>>>>> e4ba1c7c
 DO_PRESELECTION = False
 DO_ADDITIONAL_MATCHING = True
 PATCHES = [
