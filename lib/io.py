import numpy as np
import cv2
import os

<<<<<<< HEAD
def process_resize(w, h, resize):
    assert len(resize) > 0 and len(resize) <= 2
=======
from pathlib import Path

from lib.classes import Features, Imageds

# @TODO MOVE ALL FUNCTIONS IN CORRECT import_export folder


def process_resize(w, h, resize):
    assert (len(resize) > 0 and len(resize) <= 2)
>>>>>>> b7734493
    if len(resize) == 1 and resize[0] > -1:
        scale = resize[0] / max(h, w)
        w_new, h_new = int(round(w * scale)), int(round(h * scale))
    elif len(resize) == 1 and resize[0] == -1:
        w_new, h_new = w, h
    else:  # len(resize) == 2:
        w_new, h_new = resize[0], resize[1]

    return w_new, h_new


def read_img(path, color=True, resize=[-1], crop=None):
    if color:
        flag = cv2.IMREAD_COLOR
    else:
        flag = cv2.IMREAD_GRAYSCALE
    image = cv2.imread(str(path), flag)

    if image is None:
        return None, None

    w, h = image.shape[1], image.shape[0]
    w_new, h_new = process_resize(w, h, resize)
    scales = (float(w) / float(w_new), float(h) / float(h_new))
    image = cv2.resize(image, (w_new, h_new))

    if crop:
        image = image[crop[1] : crop[3], crop[0] : crop[2]]

    return image, scales


<<<<<<< HEAD
def generateTiles(
    image,
    rowDivisor=2,
    colDivisor=2,
    overlap=200,
    viz=False,
    out_dir="tiles",
    writeTile2Disk=True,
):
    assert not (image is None), "Invalid image input"

    image = image.astype("float32")
    H = image.shape[0]
    W = image.shape[1]
    DY = round(H / rowDivisor / 10) * 10
    DX = round(W / colDivisor / 10) * 10
    dim = (rowDivisor, colDivisor)

    # TODO: implement checks on image dimension
    # Check image dimensions
    # if not W % colDivisor == 0:
    #     print('Number of columns non divisible by the ColDivisor. Removing last column.')
    #     image = image[:, 0:-1]
    # if not H % rowDivisor == 0:
    #     print('Number of rows non divisible by the RowDivisor. Removing last row')
    #     image = image[0:-1, :]

    tiles = []
    limits = []
    for col in range(0, colDivisor):
        for row in range(0, rowDivisor):
            tileIdx = np.ravel_multi_index((row, col), dim, order="F")
            limits.append(
                (
                    max(0, col * DX - overlap),
                    max(0, row * DY - overlap),
                    max(0, col * DX - overlap) + DX + overlap,
                    max(0, row * DY - overlap) + DY + overlap,
                )
            )
            # print(f'Tile {tileIdx}: xlim = ({ limits[tileIdx][0], limits[tileIdx][2]}), ylim = {limits[tileIdx][1], limits[tileIdx][3]}')
            tile = image[
                limits[tileIdx][1] : limits[tileIdx][3],
                limits[tileIdx][0] : limits[tileIdx][2],
            ]
            tiles.append(tile)
            if writeTile2Disk:
                isExist = os.path.exists(out_dir)
                if not isExist:
                    os.makedirs(out_dir)
                cv2.imwrite(
                    os.path.join(
                        out_dir,
                        "tile_"
                        + str(tileIdx)
                        + "_"
                        + str(limits[tileIdx][0])
                        + "_"
                        + str(limits[tileIdx][1])
                        + ".jpg",
                    ),
                    tile,
                )

    return tiles, limits
=======
'''
Export keypoints and points3d to file
'''


def export_keypoints_by_image(
    features: Features,
    imageds: Imageds,
    path: str = './',
    epoch: int = None,
) -> None:
    if epoch is not None:

        cams = list(imageds.keys())
        path = Path(path)

        for cam in cams:
            im_name = imageds[cam].get_image_stem(epoch)
            file = open(path / f'keypoints_{im_name}.txt', "w")

            # Write header to file
            file.write("feature_id,x,y\n")

            for id, kpt in enumerate(features[cam][epoch].get_keypoints()):
                x, y = kpt
                file.write(
                    f"{id},{x},{y}\n"
                )

        file.close()
        print("Marker exported successfully")
    else:
        print('please, provide the epoch number.')
        return


def export_points3D(
    filename: str,
    points3D: np.ndarray,
) -> None:
    # Write header to file
    file = open(filename, "w")
    file.write("point_id,X,Y,Z\n")

    for id, pt in enumerate(points3D):
        file.write(f"{id},{pt[0]},{pt[1]},{pt[2]}\n")

    file.close()
    print("Points exported successfully")


'''
Export results to files
'''


def export_keypoints(
    filename: str,
    features: Features,
    imageds: Imageds,
    epoch: int = None,
) -> None:
    if epoch is not None:

        cams = list(imageds.keys())

        # Write header to file
        file = open(filename, "w")
        file.write("image_name, feature_id, x, y\n")

        for cam in cams:
            image_name = imageds[cam].get_image_name(epoch)

            # Write image name line
            # NB: must be manually modified if it contains characters of symbols
            file.write(f"{image_name}\n")

            for id, kpt in enumerate(features[cam][epoch].get_keypoints()):
                x, y = kpt
                file.write(
                    f"{id},{x},{y} \n"
                )

        file.close()
        print("Marker exported successfully")
    else:
        print('please, provide the epoch number.')
        return


def export_points3D(
    filename: str,
    points3D: np.ndarray,
) -> None:
    # Write header to file
    file = open(filename, "w")
    file.write("point_id, X, Y, Z\n")

    for id, pt in enumerate(points3D):
        file.write(f"{id},{pt[0]},{pt[1]},{pt[2]}\n")

    file.close()
    print("Points exported successfully")


'''
Export data to file for CALGE
'''


def export_keypoints_for_calge(
    filename: str,
    features: Features,
    imageds: Imageds,
    epoch: int = None,
    pixel_size_micron: float = None,
) -> None:
    """ Write keypoints image coordinates to csv file,
    sort by camera, as follows:
    cam1, kpt1, x, y
    cam1, kpt2, x, y
    ...
    cam1, kptM, x, y
    cam2, kpt1, x, y
    ....
    camN, kptM, x, y

    Args:
        filename (str): path of the output csv file
        features (calsses.Features):
        imageds (calsses.Imageds):
        epoch (int, default = None):
        pixel_size_micron (float, default = None) [micron]
    """

    if epoch is not None:

        cams = list(imageds.keys())

        # Write header to file
        file = open(filename, "w")
        if pixel_size_micron is not None:
            file.write("image_name, feature_id, xi, eta\n")
            img = imageds[cams[0]][epoch]
            img_size = img.shape[:2]
        else:
            file.write("image_name, feature_id, x, y\n")

        for cam in cams:
            image_name = imageds[cam].get_image_name(epoch)

            # Write image name line
            # NB: must be manually modified if it contains characters of symbols
            file.write(f"{image_name}\n")

            for id, kpt in enumerate(features[cam][epoch].get_keypoints()):
                x, y = kpt

                # If pixel_size_micron is not empty, convert image coordinates from x-y (row,column) image coordinate system to xi-eta image coordinate system (origin at the center of the image, xi towards right, eta upwards)
                if pixel_size_micron is not None:
                    xi = (x - img_size[1]/2) * pixel_size_micron
                    eta = (img_size[0]/2 - y) * pixel_size_micron

                    file.write(
                        f"{id:05}{xi:10.1f}{eta:15.1f} \n")
                else:
                    file.write(
                        f"{id:05}{x:10.1f}{y:15.1f} \n")
            # Write end image line
            file.write(f"-99\n")

        file.close()
        print("Marker exported successfully")
    else:
        print('please, provide the epoch number.')
        return


def export_points3D_for_calge(
    filename: str,
    points3D: np.ndarray,
) -> None:
    """ Write 3D world coordinates of matched points to csv file,
    sort by camera, as follows:
    marker1, X, Y, Z
    ...
    markerM, X, Y, Z

    Args:
        filename (str): path of the output csv file
        points3D (np.ndarray):
    """

    # Write header to file
    file = open(filename, "w")
    file.write("point_id, X, Y, Z\n")

    for id, pt in enumerate(points3D):
        file.write(f"{id:05}{pt[0]:20.4f}{pt[1]:25.4f}{pt[2]:24.4f}\n")

    file.close()
    print("Points exported successfully")
>>>>>>> b7734493
<|MERGE_RESOLUTION|>--- conflicted
+++ resolved
@@ -2,20 +2,9 @@
 import cv2
 import os
 
-<<<<<<< HEAD
+
 def process_resize(w, h, resize):
     assert len(resize) > 0 and len(resize) <= 2
-=======
-from pathlib import Path
-
-from lib.classes import Features, Imageds
-
-# @TODO MOVE ALL FUNCTIONS IN CORRECT import_export folder
-
-
-def process_resize(w, h, resize):
-    assert (len(resize) > 0 and len(resize) <= 2)
->>>>>>> b7734493
     if len(resize) == 1 and resize[0] > -1:
         scale = resize[0] / max(h, w)
         w_new, h_new = int(round(w * scale)), int(round(h * scale))
@@ -48,7 +37,6 @@
     return image, scales
 
 
-<<<<<<< HEAD
 def generateTiles(
     image,
     rowDivisor=2,
@@ -113,208 +101,4 @@
                     tile,
                 )
 
-    return tiles, limits
-=======
-'''
-Export keypoints and points3d to file
-'''
-
-
-def export_keypoints_by_image(
-    features: Features,
-    imageds: Imageds,
-    path: str = './',
-    epoch: int = None,
-) -> None:
-    if epoch is not None:
-
-        cams = list(imageds.keys())
-        path = Path(path)
-
-        for cam in cams:
-            im_name = imageds[cam].get_image_stem(epoch)
-            file = open(path / f'keypoints_{im_name}.txt', "w")
-
-            # Write header to file
-            file.write("feature_id,x,y\n")
-
-            for id, kpt in enumerate(features[cam][epoch].get_keypoints()):
-                x, y = kpt
-                file.write(
-                    f"{id},{x},{y}\n"
-                )
-
-        file.close()
-        print("Marker exported successfully")
-    else:
-        print('please, provide the epoch number.')
-        return
-
-
-def export_points3D(
-    filename: str,
-    points3D: np.ndarray,
-) -> None:
-    # Write header to file
-    file = open(filename, "w")
-    file.write("point_id,X,Y,Z\n")
-
-    for id, pt in enumerate(points3D):
-        file.write(f"{id},{pt[0]},{pt[1]},{pt[2]}\n")
-
-    file.close()
-    print("Points exported successfully")
-
-
-'''
-Export results to files
-'''
-
-
-def export_keypoints(
-    filename: str,
-    features: Features,
-    imageds: Imageds,
-    epoch: int = None,
-) -> None:
-    if epoch is not None:
-
-        cams = list(imageds.keys())
-
-        # Write header to file
-        file = open(filename, "w")
-        file.write("image_name, feature_id, x, y\n")
-
-        for cam in cams:
-            image_name = imageds[cam].get_image_name(epoch)
-
-            # Write image name line
-            # NB: must be manually modified if it contains characters of symbols
-            file.write(f"{image_name}\n")
-
-            for id, kpt in enumerate(features[cam][epoch].get_keypoints()):
-                x, y = kpt
-                file.write(
-                    f"{id},{x},{y} \n"
-                )
-
-        file.close()
-        print("Marker exported successfully")
-    else:
-        print('please, provide the epoch number.')
-        return
-
-
-def export_points3D(
-    filename: str,
-    points3D: np.ndarray,
-) -> None:
-    # Write header to file
-    file = open(filename, "w")
-    file.write("point_id, X, Y, Z\n")
-
-    for id, pt in enumerate(points3D):
-        file.write(f"{id},{pt[0]},{pt[1]},{pt[2]}\n")
-
-    file.close()
-    print("Points exported successfully")
-
-
-'''
-Export data to file for CALGE
-'''
-
-
-def export_keypoints_for_calge(
-    filename: str,
-    features: Features,
-    imageds: Imageds,
-    epoch: int = None,
-    pixel_size_micron: float = None,
-) -> None:
-    """ Write keypoints image coordinates to csv file,
-    sort by camera, as follows:
-    cam1, kpt1, x, y
-    cam1, kpt2, x, y
-    ...
-    cam1, kptM, x, y
-    cam2, kpt1, x, y
-    ....
-    camN, kptM, x, y
-
-    Args:
-        filename (str): path of the output csv file
-        features (calsses.Features):
-        imageds (calsses.Imageds):
-        epoch (int, default = None):
-        pixel_size_micron (float, default = None) [micron]
-    """
-
-    if epoch is not None:
-
-        cams = list(imageds.keys())
-
-        # Write header to file
-        file = open(filename, "w")
-        if pixel_size_micron is not None:
-            file.write("image_name, feature_id, xi, eta\n")
-            img = imageds[cams[0]][epoch]
-            img_size = img.shape[:2]
-        else:
-            file.write("image_name, feature_id, x, y\n")
-
-        for cam in cams:
-            image_name = imageds[cam].get_image_name(epoch)
-
-            # Write image name line
-            # NB: must be manually modified if it contains characters of symbols
-            file.write(f"{image_name}\n")
-
-            for id, kpt in enumerate(features[cam][epoch].get_keypoints()):
-                x, y = kpt
-
-                # If pixel_size_micron is not empty, convert image coordinates from x-y (row,column) image coordinate system to xi-eta image coordinate system (origin at the center of the image, xi towards right, eta upwards)
-                if pixel_size_micron is not None:
-                    xi = (x - img_size[1]/2) * pixel_size_micron
-                    eta = (img_size[0]/2 - y) * pixel_size_micron
-
-                    file.write(
-                        f"{id:05}{xi:10.1f}{eta:15.1f} \n")
-                else:
-                    file.write(
-                        f"{id:05}{x:10.1f}{y:15.1f} \n")
-            # Write end image line
-            file.write(f"-99\n")
-
-        file.close()
-        print("Marker exported successfully")
-    else:
-        print('please, provide the epoch number.')
-        return
-
-
-def export_points3D_for_calge(
-    filename: str,
-    points3D: np.ndarray,
-) -> None:
-    """ Write 3D world coordinates of matched points to csv file,
-    sort by camera, as follows:
-    marker1, X, Y, Z
-    ...
-    markerM, X, Y, Z
-
-    Args:
-        filename (str): path of the output csv file
-        points3D (np.ndarray):
-    """
-
-    # Write header to file
-    file = open(filename, "w")
-    file.write("point_id, X, Y, Z\n")
-
-    for id, pt in enumerate(points3D):
-        file.write(f"{id:05}{pt[0]:20.4f}{pt[1]:25.4f}{pt[2]:24.4f}\n")
-
-    file.close()
-    print("Points exported successfully")
->>>>>>> b7734493
+    return tiles, limits