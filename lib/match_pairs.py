import numpy as np
import matplotlib.cm as cm
import torch

from pathlib import Path
from easydict import EasyDict as edict

from lib.sg.matching import Matching
from lib.sg.utils import (make_matching_plot, AverageTimer, read_image,  
                          frame2tensor, vizTileRes)
from  lib.io import generateTiles
torch.set_grad_enabled(False)

def match_pair(pair, maskBB, opt):
    
<<<<<<< HEAD
    assert not (opt.opencv_display and not opt.viz), 'Must use --viz with --opencv_display'
    assert not (opt.opencv_display and not opt.fast_viz), 'Cannot use --opencv_display without --fast_viz'
    assert not (opt.fast_viz and not opt.viz), 'Must use --viz with --fast_viz'
    assert not (opt.fast_viz and opt.viz_extension == 'pdf'), 'Cannot use pdf extension with --fast_viz'

    if len(opt.resize) == 2 and opt.resize[1] == -1:
        opt.resize = opt.resize[0:1]
    if len(opt.resize) == 2:
=======
    assert not (opt['opencv_display'] and not opt['viz']), 'Must use --viz with --opencv_display'
    assert not (opt['opencv_display'] and not opt['fast_viz']), 'Cannot use --opencv_display without --fast_viz'
    assert not (opt['fast_viz'] and not opt['viz']), 'Must use --viz with --fast_viz'
    assert not (opt['fast_viz'] and opt['viz_extension'] == 'pdf'), 'Cannot use pdf extension with --fast_viz'

    if len(opt['resize']) == 2 and opt['resize'][1] == -1:
        opt['resize'] = opt['resize'][0:1]
        
    if len(opt['resize']) == 2:
>>>>>>> d238d2fa
        print('Will resize to {}x{} (WxH)'.format(
            opt.resize[0], opt.resize[1]))
    elif len(opt.resize) == 1 and opt.resize[0] > 0:
        print('Will resize max dimension to {}'.format(opt.resize[0]))
    elif len(opt.resize) == 1:
        print('Will not resize images')
    else:
        raise ValueError('Cannot specify more than two integers for --resize')

    # Load the SuperPoint and SuperGlue models.
    device = 'cuda' if torch.cuda.is_available() and not opt.force_cpu else 'cpu'
    print('Running inference on device \"{}\"'.format(device))
    config = {
        'superpoint': {
            'nms_radius': opt.nms_radius,
            'keypoint_threshold': opt.keypoint_threshold,
            'max_keypoints': opt.max_keypoints
        },
        'superglue': {
            'weights': opt.superglue,
            'sinkhorn_iterations': opt.sinkhorn_iterations,
            'match_threshold': opt.match_threshold,
        }
    }
    matching = Matching(config).eval().to(device)

    # Create the output directories if they do not exist already.
    output_dir = Path(opt.output_dir)
    output_dir.mkdir(exist_ok=True, parents=True)
    print('Will write matches to directory \"{}\"'.format(output_dir))
    if opt.viz:
        print('Will write visualization images to',
              'directory \"{}\"'.format(output_dir))
    
    timer = AverageTimer(newline=True)
    name0, name1 = pair[:2]
    stem0, stem1 = Path(name0).stem, Path(name1).stem
    matches_path = output_dir / '{}_{}_matches.npz'.format(stem0, stem1)
    viz_path = output_dir / '{}_{}_matches.{}'.format(stem0, stem1, opt.viz_extension)
 

    rot0, rot1 = 0, 0
    image0, inp0, scales0 = read_image(
        name0, device, opt.resize, rot0, opt.resize_float, maskBB[0], opt.equalize_hist)
    image1, inp1, scales1 = read_image(
        name1, device, opt.resize, rot1, opt.resize_float, maskBB[1], opt.equalize_hist)
    if image0 is None or image1 is None:
        print('Problem reading image pair: {} {}'.format(
            name0, name1))
        exit(1)
    timer.update('load_image')
    # import matplotlib
    # matplotlib.use('Qt5Agg')
    # import matplotlib.pyplot as plt
    # plt.imshow(cv2.cvtColor(image1/255., cv2.COLOR_BGR2RGB))
    # plt.show()  
    
    do_viz = opt.viz
    useTile = opt.useTile
    writeTile2Disk = opt.writeTile2Disk
    do_viz_tile = opt.do_viz_tile
    rowDivisor = opt.rowDivisor
    colDivisor = opt.colDivisor
    overlap = opt.overlap
    
    if useTile:

        # Subdivide image in tiles and run a loop            
        tiles0, limits0 = generateTiles(image0, rowDivisor=rowDivisor, colDivisor=colDivisor, overlap = overlap, 
                                          viz=do_viz_tile, out_dir=output_dir/'tiles0', writeTile2Disk=writeTile2Disk)
        tiles1, limits1 = generateTiles(image1, rowDivisor=rowDivisor, colDivisor=colDivisor, overlap = overlap, 
                                          viz=do_viz_tile, out_dir=output_dir/'tiles1', writeTile2Disk=writeTile2Disk)         
        print(f'Images subdivided in {rowDivisor}x{colDivisor} tiles')                                     
        timer.update('create_tiles')
        
        timerTile = AverageTimer(newline=True)
        for t0, tile0 in enumerate(tiles0):
            # for t1, tile1 in enumerate(tiles1): 
            # Perform the matching.
            t1 = t0;
            inp0 = frame2tensor(tiles0[t0], device)
            inp1 = frame2tensor(tiles1[t1], device)   
            predTile = matching({'image0': inp0, 'image1': inp1})
            predTile = {k: v[0].cpu().numpy() for k, v in predTile.items()}   
            timerTile.update('matcher')
            
            kpts0, kpts1 = predTile['keypoints0'], predTile['keypoints1']
            descriptors0, descriptors1 = predTile['descriptors0'], predTile['descriptors1']    
            scores0, scores1 = predTile['scores0'], predTile['scores1']        
            matches0, matches1 = predTile['matches0'], predTile['matches1'],
            conf = predTile['matching_scores0']
            valid = matches0 > -1
            mkpts0 = kpts0[valid]
            mkpts1 = kpts1[matches0[valid]]                    
            descriptors0  = descriptors0[:, valid]
            descriptors1  = descriptors1[:, matches0[valid]]
            scores0 = scores0[valid]
            scores1 = scores1[matches0[valid]]
            conf = conf[valid]
            
            if t0 < 1 and t1 < 1:
                mkpts0_full = mkpts0.copy()
                mkpts1_full = mkpts1.copy()
                descriptors0_full = descriptors0.copy()
                descriptors1_full = descriptors1.copy()
                scores0_full = scores0.copy()
                scores1_full = scores1.copy()
                conf_full = conf.copy()
            else:              
                mkpts0_full = np.append(mkpts0_full, mkpts0 + np.array(limits0[t0][0:2]).astype('float32'), axis=0)
                mkpts1_full = np.append(mkpts1_full, mkpts1 + np.array(limits1[t1][0:2]).astype('float32'), axis=0)
                scores0_full = np.append(scores0_full, scores0, axis=0)
                scores1_full = np.append(scores1_full, scores1, axis=0)
                conf_full =  np.append(conf_full, conf, axis=0)
                descriptors0_full = np.append(descriptors0_full, descriptors0, axis=1)
                descriptors1_full = np.append(descriptors1_full, descriptors1, axis=1) 
            
            if do_viz_tile:
                vizTile_path = output_dir / '{}_{}_matches_tile{}_{}.{}'.format(stem0, stem1, t0, t1, opt.viz_extension)
                tile_print_opt = {'imstem0': stem0+'_'+str(t0), 'imstem1': stem1+'_'+str(t1), 'show_keypoints': True, 
                       'fast_viz': opt.fast_viz, 'opencv_display': opt.opencv_display}
                vizTileRes(vizTile_path, predTile, tiles0[t0], tiles1[t1], matching, timerTile, tile_print_opt)     
                
            timerTile.print('Finished Tile Pairs {:2} - {:2} of {:2}'.format(t0, t1, len(tiles0)))

         

    # Restore original image coordinates (not cropped) and run PyDegensac    
    mkpts0_full = mkpts0_full + np.array(maskBB[0][0:2]).astype('float32')
    mkpts1_full = mkpts1_full + np.array(maskBB[1][0:2]).astype('float32')
    
    # F, inlMask = pydegensac.findFundamentalMatrix(mkpts0_full, mkpts1_full, px_th=1.5, conf=0.9999, 
    #                                               max_iters=100000, laf_consistensy_coef=-1.0, error_type='sampson', 
    #                                               symmetric_error_check=True, enable_degeneracy_check=True)
    # print ('pydegensac found {} inliers ({:.2f}%)'.format(inlMask.sum(),
    #                 inlMask.sum()*100 / len(mkpts0_full) ))
    # mconf = conf_full[inlMask]
    # mkpts0 = mkpts0_full[inlMask]
    # mkpts1 = mkpts1_full[inlMask]
    # scores0 = scores0_full[inlMask]
    # scores1 = scores1_full[inlMask]
    # descriptors0 = descriptors0_full[:,inlMask]
    # descriptors1 = descriptors1_full[:,inlMask]
    # timer.update('PyDegensac')
    mconf = conf_full
    mkpts0 = mkpts0_full
    mkpts1 = mkpts1_full
    scores0 = scores0_full
    scores1 = scores1_full
    descriptors0 = descriptors0_full
    descriptors1 = descriptors1_full

    # Write the matches to disk.
    out_matches = {'mkpts0': mkpts0 , 'mkpts1': mkpts1, 'match_confidence': mconf}        
    np.savez(str(matches_path), **out_matches)

    # Write tensors to disk
    prev0 = {}
    prev0['keypoints0'] = [torch.from_numpy(mkpts0).to(device)]
    prev0['scores0'] = (torch.from_numpy(scores0).to(device),)
    prev0['descriptors0'] = [torch.from_numpy(descriptors0).to(device)]
    torch.save(prev0, str(matches_path.parent / '{}_tensor_0.pt'.format(matches_path.stem)))
    
    prev1 = {}
    prev1['keypoints0'] = [torch.from_numpy(mkpts1).to(device)]
    prev1['scores0'] = (torch.from_numpy(scores1).to(device),)
    prev1['descriptors0'] = [torch.from_numpy(descriptors1).to(device)]
    torch.save(prev1, str(matches_path.parent / '{}_tensor_1.pt'.format(matches_path.stem)))


    if do_viz:
        # Visualize the matches.
        color = cm.jet(mconf)
        text = [
            'SuperGlue',
            'Keypoints: {}:{}'.format(len(kpts0), len(kpts1)),
            'Matches: {}'.format(len(mkpts0)),
        ]
        if rot0 != 0 or rot1 != 0:
            text.append('Rotation: {}:{}'.format(rot0, rot1))

        # Display extra parameter info.
        k_thresh = matching.superpoint.config['keypoint_threshold']
        m_thresh = matching.superglue.config['match_threshold']
        small_text = [
            'Keypoint Threshold: {:.4f}'.format(k_thresh),
            'Match Threshold: {:.2f}'.format(m_thresh),
            'Image Pair: {}:{}'.format(stem0, stem1),
        ]

        make_matching_plot(
            image0, image1, mkpts0-maskBB[0][0:2].astype('float32'), mkpts1-maskBB[1][0:2].astype('float32'), 
            mkpts0-maskBB[0][0:2].astype('float32'), mkpts1-maskBB[1][0:2].astype('float32'), color,
            text, viz_path, opt.show_keypoints,
            opt.fast_viz, opt.opencv_display, 'Matches', small_text)

        timer.update('viz_match')
    
    timer.print('Finished pair')

    # Free cuda memory and return variables
    torch.cuda.empty_cache()
    
    
    # Build output dict
    out_matches = {'mkpts0': mkpts0 , 'mkpts1': mkpts1, 'match_confidence': mconf}        
    np.savez(str(matches_path), **out_matches)
    
    return [mkpts0, mkpts1], [descriptors0, descriptors1], [scores0, scores1]

# if __name__ == '__main__':
#     import os, json
    
#     epoch = 0
#     matching_config = 'config/opt_matching.json'
#     maskBB = [[400,1500,5500,4000], [600,1400,5700,3900]]
#     epochdir = os.path.join('res','epoch_'+str(epoch))      
#     with open(matching_config,) as f:
#         opt_matching = json.load(f)
#     opt_matching['output_dir'] = epochdir
#     pair = [images[0][epoch], images[1][epoch]]
#     maskBB = np.array(maskBB).astype('int')
#     matchedPts, matchedDescriptors, matchedPtsScores = match_pair(pair, maskBB, opt_matching)


    
    
    
        <|MERGE_RESOLUTION|>--- conflicted
+++ resolved
@@ -1,264 +1,253 @@
-import numpy as np
-import matplotlib.cm as cm
-import torch
-
-from pathlib import Path
-from easydict import EasyDict as edict
-
-from lib.sg.matching import Matching
-from lib.sg.utils import (make_matching_plot, AverageTimer, read_image,  
-                          frame2tensor, vizTileRes)
-from  lib.io import generateTiles
-torch.set_grad_enabled(False)
-
-def match_pair(pair, maskBB, opt):
-    
-<<<<<<< HEAD
-    assert not (opt.opencv_display and not opt.viz), 'Must use --viz with --opencv_display'
-    assert not (opt.opencv_display and not opt.fast_viz), 'Cannot use --opencv_display without --fast_viz'
-    assert not (opt.fast_viz and not opt.viz), 'Must use --viz with --fast_viz'
-    assert not (opt.fast_viz and opt.viz_extension == 'pdf'), 'Cannot use pdf extension with --fast_viz'
-
-    if len(opt.resize) == 2 and opt.resize[1] == -1:
-        opt.resize = opt.resize[0:1]
-    if len(opt.resize) == 2:
-=======
-    assert not (opt['opencv_display'] and not opt['viz']), 'Must use --viz with --opencv_display'
-    assert not (opt['opencv_display'] and not opt['fast_viz']), 'Cannot use --opencv_display without --fast_viz'
-    assert not (opt['fast_viz'] and not opt['viz']), 'Must use --viz with --fast_viz'
-    assert not (opt['fast_viz'] and opt['viz_extension'] == 'pdf'), 'Cannot use pdf extension with --fast_viz'
-
-    if len(opt['resize']) == 2 and opt['resize'][1] == -1:
-        opt['resize'] = opt['resize'][0:1]
-        
-    if len(opt['resize']) == 2:
->>>>>>> d238d2fa
-        print('Will resize to {}x{} (WxH)'.format(
-            opt.resize[0], opt.resize[1]))
-    elif len(opt.resize) == 1 and opt.resize[0] > 0:
-        print('Will resize max dimension to {}'.format(opt.resize[0]))
-    elif len(opt.resize) == 1:
-        print('Will not resize images')
-    else:
-        raise ValueError('Cannot specify more than two integers for --resize')
-
-    # Load the SuperPoint and SuperGlue models.
-    device = 'cuda' if torch.cuda.is_available() and not opt.force_cpu else 'cpu'
-    print('Running inference on device \"{}\"'.format(device))
-    config = {
-        'superpoint': {
-            'nms_radius': opt.nms_radius,
-            'keypoint_threshold': opt.keypoint_threshold,
-            'max_keypoints': opt.max_keypoints
-        },
-        'superglue': {
-            'weights': opt.superglue,
-            'sinkhorn_iterations': opt.sinkhorn_iterations,
-            'match_threshold': opt.match_threshold,
-        }
-    }
-    matching = Matching(config).eval().to(device)
-
-    # Create the output directories if they do not exist already.
-    output_dir = Path(opt.output_dir)
-    output_dir.mkdir(exist_ok=True, parents=True)
-    print('Will write matches to directory \"{}\"'.format(output_dir))
-    if opt.viz:
-        print('Will write visualization images to',
-              'directory \"{}\"'.format(output_dir))
-    
-    timer = AverageTimer(newline=True)
-    name0, name1 = pair[:2]
-    stem0, stem1 = Path(name0).stem, Path(name1).stem
-    matches_path = output_dir / '{}_{}_matches.npz'.format(stem0, stem1)
-    viz_path = output_dir / '{}_{}_matches.{}'.format(stem0, stem1, opt.viz_extension)
- 
-
-    rot0, rot1 = 0, 0
-    image0, inp0, scales0 = read_image(
-        name0, device, opt.resize, rot0, opt.resize_float, maskBB[0], opt.equalize_hist)
-    image1, inp1, scales1 = read_image(
-        name1, device, opt.resize, rot1, opt.resize_float, maskBB[1], opt.equalize_hist)
-    if image0 is None or image1 is None:
-        print('Problem reading image pair: {} {}'.format(
-            name0, name1))
-        exit(1)
-    timer.update('load_image')
-    # import matplotlib
-    # matplotlib.use('Qt5Agg')
-    # import matplotlib.pyplot as plt
-    # plt.imshow(cv2.cvtColor(image1/255., cv2.COLOR_BGR2RGB))
-    # plt.show()  
-    
-    do_viz = opt.viz
-    useTile = opt.useTile
-    writeTile2Disk = opt.writeTile2Disk
-    do_viz_tile = opt.do_viz_tile
-    rowDivisor = opt.rowDivisor
-    colDivisor = opt.colDivisor
-    overlap = opt.overlap
-    
-    if useTile:
-
-        # Subdivide image in tiles and run a loop            
-        tiles0, limits0 = generateTiles(image0, rowDivisor=rowDivisor, colDivisor=colDivisor, overlap = overlap, 
-                                          viz=do_viz_tile, out_dir=output_dir/'tiles0', writeTile2Disk=writeTile2Disk)
-        tiles1, limits1 = generateTiles(image1, rowDivisor=rowDivisor, colDivisor=colDivisor, overlap = overlap, 
-                                          viz=do_viz_tile, out_dir=output_dir/'tiles1', writeTile2Disk=writeTile2Disk)         
-        print(f'Images subdivided in {rowDivisor}x{colDivisor} tiles')                                     
-        timer.update('create_tiles')
-        
-        timerTile = AverageTimer(newline=True)
-        for t0, tile0 in enumerate(tiles0):
-            # for t1, tile1 in enumerate(tiles1): 
-            # Perform the matching.
-            t1 = t0;
-            inp0 = frame2tensor(tiles0[t0], device)
-            inp1 = frame2tensor(tiles1[t1], device)   
-            predTile = matching({'image0': inp0, 'image1': inp1})
-            predTile = {k: v[0].cpu().numpy() for k, v in predTile.items()}   
-            timerTile.update('matcher')
-            
-            kpts0, kpts1 = predTile['keypoints0'], predTile['keypoints1']
-            descriptors0, descriptors1 = predTile['descriptors0'], predTile['descriptors1']    
-            scores0, scores1 = predTile['scores0'], predTile['scores1']        
-            matches0, matches1 = predTile['matches0'], predTile['matches1'],
-            conf = predTile['matching_scores0']
-            valid = matches0 > -1
-            mkpts0 = kpts0[valid]
-            mkpts1 = kpts1[matches0[valid]]                    
-            descriptors0  = descriptors0[:, valid]
-            descriptors1  = descriptors1[:, matches0[valid]]
-            scores0 = scores0[valid]
-            scores1 = scores1[matches0[valid]]
-            conf = conf[valid]
-            
-            if t0 < 1 and t1 < 1:
-                mkpts0_full = mkpts0.copy()
-                mkpts1_full = mkpts1.copy()
-                descriptors0_full = descriptors0.copy()
-                descriptors1_full = descriptors1.copy()
-                scores0_full = scores0.copy()
-                scores1_full = scores1.copy()
-                conf_full = conf.copy()
-            else:              
-                mkpts0_full = np.append(mkpts0_full, mkpts0 + np.array(limits0[t0][0:2]).astype('float32'), axis=0)
-                mkpts1_full = np.append(mkpts1_full, mkpts1 + np.array(limits1[t1][0:2]).astype('float32'), axis=0)
-                scores0_full = np.append(scores0_full, scores0, axis=0)
-                scores1_full = np.append(scores1_full, scores1, axis=0)
-                conf_full =  np.append(conf_full, conf, axis=0)
-                descriptors0_full = np.append(descriptors0_full, descriptors0, axis=1)
-                descriptors1_full = np.append(descriptors1_full, descriptors1, axis=1) 
-            
-            if do_viz_tile:
-                vizTile_path = output_dir / '{}_{}_matches_tile{}_{}.{}'.format(stem0, stem1, t0, t1, opt.viz_extension)
-                tile_print_opt = {'imstem0': stem0+'_'+str(t0), 'imstem1': stem1+'_'+str(t1), 'show_keypoints': True, 
-                       'fast_viz': opt.fast_viz, 'opencv_display': opt.opencv_display}
-                vizTileRes(vizTile_path, predTile, tiles0[t0], tiles1[t1], matching, timerTile, tile_print_opt)     
-                
-            timerTile.print('Finished Tile Pairs {:2} - {:2} of {:2}'.format(t0, t1, len(tiles0)))
-
-         
-
-    # Restore original image coordinates (not cropped) and run PyDegensac    
-    mkpts0_full = mkpts0_full + np.array(maskBB[0][0:2]).astype('float32')
-    mkpts1_full = mkpts1_full + np.array(maskBB[1][0:2]).astype('float32')
-    
-    # F, inlMask = pydegensac.findFundamentalMatrix(mkpts0_full, mkpts1_full, px_th=1.5, conf=0.9999, 
-    #                                               max_iters=100000, laf_consistensy_coef=-1.0, error_type='sampson', 
-    #                                               symmetric_error_check=True, enable_degeneracy_check=True)
-    # print ('pydegensac found {} inliers ({:.2f}%)'.format(inlMask.sum(),
-    #                 inlMask.sum()*100 / len(mkpts0_full) ))
-    # mconf = conf_full[inlMask]
-    # mkpts0 = mkpts0_full[inlMask]
-    # mkpts1 = mkpts1_full[inlMask]
-    # scores0 = scores0_full[inlMask]
-    # scores1 = scores1_full[inlMask]
-    # descriptors0 = descriptors0_full[:,inlMask]
-    # descriptors1 = descriptors1_full[:,inlMask]
-    # timer.update('PyDegensac')
-    mconf = conf_full
-    mkpts0 = mkpts0_full
-    mkpts1 = mkpts1_full
-    scores0 = scores0_full
-    scores1 = scores1_full
-    descriptors0 = descriptors0_full
-    descriptors1 = descriptors1_full
-
-    # Write the matches to disk.
-    out_matches = {'mkpts0': mkpts0 , 'mkpts1': mkpts1, 'match_confidence': mconf}        
-    np.savez(str(matches_path), **out_matches)
-
-    # Write tensors to disk
-    prev0 = {}
-    prev0['keypoints0'] = [torch.from_numpy(mkpts0).to(device)]
-    prev0['scores0'] = (torch.from_numpy(scores0).to(device),)
-    prev0['descriptors0'] = [torch.from_numpy(descriptors0).to(device)]
-    torch.save(prev0, str(matches_path.parent / '{}_tensor_0.pt'.format(matches_path.stem)))
-    
-    prev1 = {}
-    prev1['keypoints0'] = [torch.from_numpy(mkpts1).to(device)]
-    prev1['scores0'] = (torch.from_numpy(scores1).to(device),)
-    prev1['descriptors0'] = [torch.from_numpy(descriptors1).to(device)]
-    torch.save(prev1, str(matches_path.parent / '{}_tensor_1.pt'.format(matches_path.stem)))
-
-
-    if do_viz:
-        # Visualize the matches.
-        color = cm.jet(mconf)
-        text = [
-            'SuperGlue',
-            'Keypoints: {}:{}'.format(len(kpts0), len(kpts1)),
-            'Matches: {}'.format(len(mkpts0)),
-        ]
-        if rot0 != 0 or rot1 != 0:
-            text.append('Rotation: {}:{}'.format(rot0, rot1))
-
-        # Display extra parameter info.
-        k_thresh = matching.superpoint.config['keypoint_threshold']
-        m_thresh = matching.superglue.config['match_threshold']
-        small_text = [
-            'Keypoint Threshold: {:.4f}'.format(k_thresh),
-            'Match Threshold: {:.2f}'.format(m_thresh),
-            'Image Pair: {}:{}'.format(stem0, stem1),
-        ]
-
-        make_matching_plot(
-            image0, image1, mkpts0-maskBB[0][0:2].astype('float32'), mkpts1-maskBB[1][0:2].astype('float32'), 
-            mkpts0-maskBB[0][0:2].astype('float32'), mkpts1-maskBB[1][0:2].astype('float32'), color,
-            text, viz_path, opt.show_keypoints,
-            opt.fast_viz, opt.opencv_display, 'Matches', small_text)
-
-        timer.update('viz_match')
-    
-    timer.print('Finished pair')
-
-    # Free cuda memory and return variables
-    torch.cuda.empty_cache()
-    
-    
-    # Build output dict
-    out_matches = {'mkpts0': mkpts0 , 'mkpts1': mkpts1, 'match_confidence': mconf}        
-    np.savez(str(matches_path), **out_matches)
-    
-    return [mkpts0, mkpts1], [descriptors0, descriptors1], [scores0, scores1]
-
-# if __name__ == '__main__':
-#     import os, json
-    
-#     epoch = 0
-#     matching_config = 'config/opt_matching.json'
-#     maskBB = [[400,1500,5500,4000], [600,1400,5700,3900]]
-#     epochdir = os.path.join('res','epoch_'+str(epoch))      
-#     with open(matching_config,) as f:
-#         opt_matching = json.load(f)
-#     opt_matching['output_dir'] = epochdir
-#     pair = [images[0][epoch], images[1][epoch]]
-#     maskBB = np.array(maskBB).astype('int')
-#     matchedPts, matchedDescriptors, matchedPtsScores = match_pair(pair, maskBB, opt_matching)
-
-
-    
-    
-    
+import numpy as np
+import matplotlib.cm as cm
+import torch
+
+from pathlib import Path
+from easydict import EasyDict as edict
+
+from lib.sg.matching import Matching
+from lib.sg.utils import (make_matching_plot, AverageTimer, read_image,  
+                          frame2tensor, vizTileRes)
+from  lib.io import generateTiles
+torch.set_grad_enabled(False)
+
+def match_pair(pair, maskBB, opt):
+    
+    assert not (opt.opencv_display and not opt.viz), 'Must use --viz with --opencv_display'
+    assert not (opt.opencv_display and not opt.fast_viz), 'Cannot use --opencv_display without --fast_viz'
+    assert not (opt.fast_viz and not opt.viz), 'Must use --viz with --fast_viz'
+    assert not (opt.fast_viz and opt.viz_extension == 'pdf'), 'Cannot use pdf extension with --fast_viz'
+
+    if len(opt.resize) == 2 and opt.resize[1] == -1:
+        opt.resize = opt.resize[0:1]
+    if len(opt.resize) == 2:
+
+        print('Will resize to {}x{} (WxH)'.format(
+            opt.resize[0], opt.resize[1]))
+    elif len(opt.resize) == 1 and opt.resize[0] > 0:
+        print('Will resize max dimension to {}'.format(opt.resize[0]))
+    elif len(opt.resize) == 1:
+        print('Will not resize images')
+    else:
+        raise ValueError('Cannot specify more than two integers for --resize')
+
+    # Load the SuperPoint and SuperGlue models.
+    device = 'cuda' if torch.cuda.is_available() and not opt.force_cpu else 'cpu'
+    print('Running inference on device \"{}\"'.format(device))
+    config = {
+        'superpoint': {
+            'nms_radius': opt.nms_radius,
+            'keypoint_threshold': opt.keypoint_threshold,
+            'max_keypoints': opt.max_keypoints
+        },
+        'superglue': {
+            'weights': opt.superglue,
+            'sinkhorn_iterations': opt.sinkhorn_iterations,
+            'match_threshold': opt.match_threshold,
+        }
+    }
+    matching = Matching(config).eval().to(device)
+
+    # Create the output directories if they do not exist already.
+    output_dir = Path(opt.output_dir)
+    output_dir.mkdir(exist_ok=True, parents=True)
+    print('Will write matches to directory \"{}\"'.format(output_dir))
+    if opt.viz:
+        print('Will write visualization images to',
+              'directory \"{}\"'.format(output_dir))
+    
+    timer = AverageTimer(newline=True)
+    name0, name1 = pair[:2]
+    stem0, stem1 = Path(name0).stem, Path(name1).stem
+    matches_path = output_dir / '{}_{}_matches.npz'.format(stem0, stem1)
+    viz_path = output_dir / '{}_{}_matches.{}'.format(stem0, stem1, opt.viz_extension)
+ 
+
+    rot0, rot1 = 0, 0
+    image0, inp0, scales0 = read_image(
+        name0, device, opt.resize, rot0, opt.resize_float, maskBB[0], opt.equalize_hist)
+    image1, inp1, scales1 = read_image(
+        name1, device, opt.resize, rot1, opt.resize_float, maskBB[1], opt.equalize_hist)
+    if image0 is None or image1 is None:
+        print('Problem reading image pair: {} {}'.format(
+            name0, name1))
+        exit(1)
+    timer.update('load_image')
+    # import matplotlib
+    # matplotlib.use('Qt5Agg')
+    # import matplotlib.pyplot as plt
+    # plt.imshow(cv2.cvtColor(image1/255., cv2.COLOR_BGR2RGB))
+    # plt.show()  
+    
+    do_viz = opt.viz
+    useTile = opt.useTile
+    writeTile2Disk = opt.writeTile2Disk
+    do_viz_tile = opt.do_viz_tile
+    rowDivisor = opt.rowDivisor
+    colDivisor = opt.colDivisor
+    overlap = opt.overlap
+    
+    if useTile:
+
+        # Subdivide image in tiles and run a loop            
+        tiles0, limits0 = generateTiles(image0, rowDivisor=rowDivisor, colDivisor=colDivisor, overlap = overlap, 
+                                          viz=do_viz_tile, out_dir=output_dir/'tiles0', writeTile2Disk=writeTile2Disk)
+        tiles1, limits1 = generateTiles(image1, rowDivisor=rowDivisor, colDivisor=colDivisor, overlap = overlap, 
+                                          viz=do_viz_tile, out_dir=output_dir/'tiles1', writeTile2Disk=writeTile2Disk)         
+        print(f'Images subdivided in {rowDivisor}x{colDivisor} tiles')                                     
+        timer.update('create_tiles')
+        
+        timerTile = AverageTimer(newline=True)
+        for t0, tile0 in enumerate(tiles0):
+            # for t1, tile1 in enumerate(tiles1): 
+            # Perform the matching.
+            t1 = t0;
+            inp0 = frame2tensor(tiles0[t0], device)
+            inp1 = frame2tensor(tiles1[t1], device)   
+            predTile = matching({'image0': inp0, 'image1': inp1})
+            predTile = {k: v[0].cpu().numpy() for k, v in predTile.items()}   
+            timerTile.update('matcher')
+            
+            kpts0, kpts1 = predTile['keypoints0'], predTile['keypoints1']
+            descriptors0, descriptors1 = predTile['descriptors0'], predTile['descriptors1']    
+            scores0, scores1 = predTile['scores0'], predTile['scores1']        
+            matches0, matches1 = predTile['matches0'], predTile['matches1'],
+            conf = predTile['matching_scores0']
+            valid = matches0 > -1
+            mkpts0 = kpts0[valid]
+            mkpts1 = kpts1[matches0[valid]]                    
+            descriptors0  = descriptors0[:, valid]
+            descriptors1  = descriptors1[:, matches0[valid]]
+            scores0 = scores0[valid]
+            scores1 = scores1[matches0[valid]]
+            conf = conf[valid]
+            
+            if t0 < 1 and t1 < 1:
+                mkpts0_full = mkpts0.copy()
+                mkpts1_full = mkpts1.copy()
+                descriptors0_full = descriptors0.copy()
+                descriptors1_full = descriptors1.copy()
+                scores0_full = scores0.copy()
+                scores1_full = scores1.copy()
+                conf_full = conf.copy()
+            else:              
+                mkpts0_full = np.append(mkpts0_full, mkpts0 + np.array(limits0[t0][0:2]).astype('float32'), axis=0)
+                mkpts1_full = np.append(mkpts1_full, mkpts1 + np.array(limits1[t1][0:2]).astype('float32'), axis=0)
+                scores0_full = np.append(scores0_full, scores0, axis=0)
+                scores1_full = np.append(scores1_full, scores1, axis=0)
+                conf_full =  np.append(conf_full, conf, axis=0)
+                descriptors0_full = np.append(descriptors0_full, descriptors0, axis=1)
+                descriptors1_full = np.append(descriptors1_full, descriptors1, axis=1) 
+            
+            if do_viz_tile:
+                vizTile_path = output_dir / '{}_{}_matches_tile{}_{}.{}'.format(stem0, stem1, t0, t1, opt.viz_extension)
+                tile_print_opt = {'imstem0': stem0+'_'+str(t0), 'imstem1': stem1+'_'+str(t1), 'show_keypoints': True, 
+                       'fast_viz': opt.fast_viz, 'opencv_display': opt.opencv_display}
+                vizTileRes(vizTile_path, predTile, tiles0[t0], tiles1[t1], matching, timerTile, tile_print_opt)     
+                
+            timerTile.print('Finished Tile Pairs {:2} - {:2} of {:2}'.format(t0, t1, len(tiles0)))
+
+         
+
+    # Restore original image coordinates (not cropped) and run PyDegensac    
+    mkpts0_full = mkpts0_full + np.array(maskBB[0][0:2]).astype('float32')
+    mkpts1_full = mkpts1_full + np.array(maskBB[1][0:2]).astype('float32')
+    
+    # F, inlMask = pydegensac.findFundamentalMatrix(mkpts0_full, mkpts1_full, px_th=1.5, conf=0.9999, 
+    #                                               max_iters=100000, laf_consistensy_coef=-1.0, error_type='sampson', 
+    #                                               symmetric_error_check=True, enable_degeneracy_check=True)
+    # print ('pydegensac found {} inliers ({:.2f}%)'.format(inlMask.sum(),
+    #                 inlMask.sum()*100 / len(mkpts0_full) ))
+    # mconf = conf_full[inlMask]
+    # mkpts0 = mkpts0_full[inlMask]
+    # mkpts1 = mkpts1_full[inlMask]
+    # scores0 = scores0_full[inlMask]
+    # scores1 = scores1_full[inlMask]
+    # descriptors0 = descriptors0_full[:,inlMask]
+    # descriptors1 = descriptors1_full[:,inlMask]
+    # timer.update('PyDegensac')
+    mconf = conf_full
+    mkpts0 = mkpts0_full
+    mkpts1 = mkpts1_full
+    scores0 = scores0_full
+    scores1 = scores1_full
+    descriptors0 = descriptors0_full
+    descriptors1 = descriptors1_full
+
+    # Write the matches to disk.
+    out_matches = {'mkpts0': mkpts0 , 'mkpts1': mkpts1, 'match_confidence': mconf}        
+    np.savez(str(matches_path), **out_matches)
+
+    # Write tensors to disk
+    prev0 = {}
+    prev0['keypoints0'] = [torch.from_numpy(mkpts0).to(device)]
+    prev0['scores0'] = (torch.from_numpy(scores0).to(device),)
+    prev0['descriptors0'] = [torch.from_numpy(descriptors0).to(device)]
+    torch.save(prev0, str(matches_path.parent / '{}_tensor_0.pt'.format(matches_path.stem)))
+    
+    prev1 = {}
+    prev1['keypoints0'] = [torch.from_numpy(mkpts1).to(device)]
+    prev1['scores0'] = (torch.from_numpy(scores1).to(device),)
+    prev1['descriptors0'] = [torch.from_numpy(descriptors1).to(device)]
+    torch.save(prev1, str(matches_path.parent / '{}_tensor_1.pt'.format(matches_path.stem)))
+
+
+    if do_viz:
+        # Visualize the matches.
+        color = cm.jet(mconf)
+        text = [
+            'SuperGlue',
+            'Keypoints: {}:{}'.format(len(kpts0), len(kpts1)),
+            'Matches: {}'.format(len(mkpts0)),
+        ]
+        if rot0 != 0 or rot1 != 0:
+            text.append('Rotation: {}:{}'.format(rot0, rot1))
+
+        # Display extra parameter info.
+        k_thresh = matching.superpoint.config['keypoint_threshold']
+        m_thresh = matching.superglue.config['match_threshold']
+        small_text = [
+            'Keypoint Threshold: {:.4f}'.format(k_thresh),
+            'Match Threshold: {:.2f}'.format(m_thresh),
+            'Image Pair: {}:{}'.format(stem0, stem1),
+        ]
+
+        make_matching_plot(
+            image0, image1, mkpts0-maskBB[0][0:2].astype('float32'), mkpts1-maskBB[1][0:2].astype('float32'), 
+            mkpts0-maskBB[0][0:2].astype('float32'), mkpts1-maskBB[1][0:2].astype('float32'), color,
+            text, viz_path, opt.show_keypoints,
+            opt.fast_viz, opt.opencv_display, 'Matches', small_text)
+
+        timer.update('viz_match')
+    
+    timer.print('Finished pair')
+
+    # Free cuda memory and return variables
+    torch.cuda.empty_cache()
+    
+    
+    # Build output dict
+    out_matches = {'mkpts0': mkpts0 , 'mkpts1': mkpts1, 'match_confidence': mconf}        
+    np.savez(str(matches_path), **out_matches)
+    
+    return [mkpts0, mkpts1], [descriptors0, descriptors1], [scores0, scores1]
+
+# if __name__ == '__main__':
+#     import os, json
+    
+#     epoch = 0
+#     matching_config = 'config/opt_matching.json'
+#     maskBB = [[400,1500,5500,4000], [600,1400,5700,3900]]
+#     epochdir = os.path.join('res','epoch_'+str(epoch))      
+#     with open(matching_config,) as f:
+#         opt_matching = json.load(f)
+#     opt_matching['output_dir'] = epochdir
+#     pair = [images[0][epoch], images[1][epoch]]
+#     maskBB = np.array(maskBB).astype('int')
+#     matchedPts, matchedDescriptors, matchedPtsScores = match_pair(pair, maskBB, opt_matching)
+
+
+    
+    
+    
         