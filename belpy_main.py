'''
MIT License

Copyright (c) 2022 Francesco Ioli

Permission is hereby granted, free of charge, to any person obtaining a copy
of this software and associated documentation files (the "Software"), to deal
in the Software without restriction, including without limitation the rights
to use, copy, modify, merge, publish, distribute, sublicense, and/or sell
copies of the Software, and to permit persons to whom the Software is
furnished to do so, subject to the following conditions:

The above copyright notice and this permission notice shall be included in all
copies or substantial portions of the Software.

THE SOFTWARE IS PROVIDED "AS IS", WITHOUT WARRANTY OF ANY KIND, EXPRESS OR
IMPLIED, INCLUDING BUT NOT LIMITED TO THE WARRANTIES OF MERCHANTABILITY,
FITNESS FOR A PARTICULAR PURPOSE AND NONINFRINGEMENT. IN NO EVENT SHALL THE
AUTHORS OR COPYRIGHT HOLDERS BE LIABLE FOR ANY CLAIM, DAMAGES OR OTHER
LIABILITY, WHETHER IN AN ACTION OF CONTRACT, TORT OR OTHERWISE, ARISING FROM,
OUT OF OR IN CONNECTION WITH THE SOFTWARE OR THE USE OR OTHER DEALINGS IN THE
SOFTWARE.
'''

import numpy as np
import os
from pathlib import Path
import cv2
import pickle
import h5py
import json
import matplotlib.pyplot as plt
import open3d as o3d
import pydegensac

from lib.classes import (Camera, Imageds, Features, Targets)
from lib.match_pairs import match_pair
from lib.track_matches import track_matches
from lib.io import read_img
from lib.geometry import estimate_pose
from lib.utils import (undistort_image, undistort_points,
                       interpolate_point_colors, 
                       build_dsm, DSM, generate_ortophoto,
                       )
from lib.visualization import (draw_epip_lines, make_matching_plot, make_camera_pyramid)
from lib.point_clouds import (create_point_cloud, display_pc_inliers, write_ply)
from lib.misc import (convert_to_homogeneous, 
                      convert_from_homogeneous,
                      create_directory,
                      )

from lib.thirdParts.triangulation import (linear_LS_triangulation, iterative_LS_triangulation)
from lib.thirdParts.transformations import affine_matrix_from_points
from lib.thirdParts.camera_pose_visualizer import CameraPoseVisualizer

#---  Parameters  ---#
# TODO: put parameters in parser or in json file
# TODO: use Pathlib instead of strings and os

#- Folders and paths
imFld = 'data/img'
imExt = '.tif'
calibFld = 'data/calib'
matching_config = 'config/opt_matching.json'
tracking_config = 'config/opt_tracking.json'
res_folder = 'res' 

#- CAMERAS
numCams = 2
cam_names = ['p2', 'p3' ]

#- Bounding box for processing the images from the two cameras
# maskBB = [[600,1900,5300, 3600], [800,1800,5500,3500]] 
maskBB = [[400,1500,5500,4000], [600,1400,5700,3900]]

# On-Off switches
find_matches = False

# Epoches to process
# It can be 'all' for processing all the epochs or a list with the epoches to be processed
epoches_to_process = [x for x in range(5)] # 'all' # 

#--- Perform matching and tracking ---# 

#  Inizialize Variables
#TODO: replace all lists with dictionaries
#TODO: replace cam0, cam1 with iterable objects
cam0, cam1 = cam_names[0], cam_names[1]
images = dict.fromkeys(cam_names) # List for storing image paths
features = dict.fromkeys(cam_names) # List for storing image paths
F_matrix = [] # List for storing fundamental matrixes
points3d = [] # List for storing 3D points

#- Create Image Datastore objects
for jj, cam in enumerate(cam_names):
    images[cam] = Imageds(Path(imFld) / cam)

# Check that number of images is the same for every camera
if len(images[cam1]) is not len(images[cam0]):
    print('Error: different number of images per camera')
    raise SystemExit(0)
else:
    print('Image datastores created.')

# Define epoches to be processed
if epoches_to_process == 'all':
    epoches_to_process = [x for x in range(len(images[cam0]))]
if epoches_to_process is None:
    print('Invalid input of epoches to process')
    raise SystemExit(0)

# epoch = 0
if find_matches:
    features[cam0], features[cam1] = [], []

    for epoch in epoches_to_process:
        print(f'Processing epoch {epoch}...')

        #=== Find Matches at current epoch ===#
        print(f'Run Superglue to find matches at epoch {epoch}')    
        epochdir = Path(res_folder) / f'epoch_{epoch}'     
        with open(matching_config,) as f:
            opt_matching = json.load(f)
        opt_matching['output_dir'] = epochdir
        pair = [images[cam0].get_image_path(epoch), images[cam1].get_image_path(epoch)]
        maskBB = np.array(maskBB).astype('int')
        matchedPts, matchedDescriptors, matchedPtsScores = match_pair(pair, maskBB, opt_matching)

        # Store matches in features structure
        for jj, cam in enumerate(cam_names):
            #TODO: add better description
            ''' 
            External list are the cameras, internal list are the epoches... 
            '''
            features[cam].append(Features())
            features[cam][epoch].append_features({'kpts': matchedPts[jj],
                                                'descr': matchedDescriptors[jj], 
                                                'score': matchedPtsScores[jj]})
            # TODO: Store match confidence!

        #=== Track previous matches at current epoch ===#
        if epoch > 0:
            print(f'Track points from epoch {epoch-1} to epoch {epoch}')
            
            trackoutdir = epochdir / f'from_t{epoch-1}'
            with open(tracking_config,) as f:
                opt_tracking = json.load(f)
            opt_tracking['output_dir'] = trackoutdir
            pairs = [ [ images[cam0].get_image_path(epoch-1), 
                       images[cam0].get_image_path(epoch)], 
                      [ images[cam1].get_image_path(epoch-1), 
                       images[cam1].get_image_path(epoch)]
                      ] 
            prevs = [features[cam0][epoch-1].get_features_as_dict(),
                     features[cam1][epoch-1].get_features_as_dict()]
            tracked_cam0, tracked_cam1 = track_matches(pairs, maskBB, prevs, opt_tracking)
            # TODO: tenere traccia dell'epoca in cui è stato trovato il match
            # TODO: Check bounding box in tracking
            # TODO: clean tracking code

            # Store all matches in features structure
            features[cam0][epoch].append_features( {'kpts': tracked_cam0['keypoints1'],
                                                 'descr': tracked_cam0['descriptors1'] , 
                                                 'score': tracked_cam0['scores1']} ) 
            features[cam1][epoch].append_features( {'kpts': tracked_cam1['keypoints1'],
                                                 'descr': tracked_cam1['descriptors1'] , 
                                                 'score': tracked_cam1['scores1']} )
            
            # Run Pydegensac to estimate F matrix and reject outliers                         
            F, inlMask = pydegensac.findFundamentalMatrix(features[cam0][epoch].get_keypoints(), 
                                                          features[cam1][epoch].get_keypoints(), 
                                                          px_th=2, conf=0.9, max_iters=100000, 
                                                          laf_consistensy_coef=-1.0, 
                                                          error_type='sampson', 
                                                          symmetric_error_check=True, 
                                                          enable_degeneracy_check=True,
                                                          )
            F_matrix.append(F)
            print('Matches at epoch {}: pydegensac found {} inliers ({:.2f}%)'.format(epoch, inlMask.sum(),
                            inlMask.sum()*100 / len(features[cam0][epoch]) ))

        # Write matched points to disk   
        im_stems = images[cam0].get_image_stem(epoch), images[cam1].get_image_stem(epoch)
        for jj, cam in enumerate(cam_names):
            features[cam][epoch].save_as_txt(epochdir / f'{im_stems[jj]}_mktps.txt')
        with open(epochdir / f'{im_stems[0]}_{im_stems[1]}_features.pickle', 'wb') as f:
            pickle.dump(features, f, protocol=pickle.HIGHEST_PROTOCOL)
        last_match_path = create_directory('res/last_epoch')
        with open(last_match_path / 'last_epoch_features.pickle', 'wb') as f:
            pickle.dump(features, f, protocol=pickle.HIGHEST_PROTOCOL)
    print('Matching completed')

elif not features[cam0]: 
    last_match_path =  'res/last_epoch/last_epoch_features.pickle'
    with open(last_match_path, 'rb') as f:
        features = pickle.load(f)
        print("Loaded previous matches")
else:
    print("Features already present, nothing was changed.")



## SfM ## 
'''
Notes 
'''
#TODO: put parameters, swithches and pre-processing all togheter at the beginning.
    
# Parameters
target_paths = [Path('data/target_image_p2.txt'), Path('data/target_image_p3.txt')] 

# On-Off switches
do_viz = False
do_coregistration = False    # If set to false, fix the camera EO as the first epoch
do_SOR_filter = True
rotate_RS = False

# Iizialize variables
cameras = dict.fromkeys(cam_names)
cameras[cam0], cameras[cam1] = [], []
pcd = []
tform = []
img0 = images[cam0][0]
h, w, _ = img0.shape

# Build reference camera objects with only known interior orientation
ref_cams = dict.fromkeys(cam_names) 
for jj, cam in enumerate(cam_names):
    ref_cams[cam] = Camera(width=6000, heigth=400,
        calib_path = Path(calibFld) / f'{cam}.txt')
   
# Read target image coordinates
targets = Targets(cam_id=[0,1],  im_coord_path=target_paths)

# Camera baseline
# TODO: put in a json file for general configuration
C1_meta = np.array([416651.5248,5091109.9121,1858.9084])   # IMG_2092
C2_meta = np.array([416622.2755,5091364.5071,1902.4053])   # IMG_0481
camWorldBaseline = np.linalg.norm(C1_meta - C2_meta)      # [m] From Metashape model in July

#--- SfM ---#
for epoch in epoches_to_process:
# epoch = 0
    print(f'Reconstructing epoch {epoch}...')
    
    # Initialize Intrinsics
    #TODO: replace append with insert or a more robust data structure...
    for cam in cam_names: 
        cameras[cam].append(Camera(width=ref_cams[cam].width, 
                                   heigth=ref_cams[cam].heigth,
                                   K=ref_cams[cam].K, 
                                   dist=ref_cams[cam].dist,
                                   ))
          
    # Estimate Realtive Pose with Essential Matrix
    pts0, pts1 = features[cam0][epoch].get_keypoints(), features[cam1][epoch].get_keypoints()
    R, t, valid = estimate_pose(pts0, pts1, 
                             cameras[cam0][epoch].K,  
                             cameras[cam1][epoch].K, 
                             thresh=1, conf=0.9999,
                             )
    print('Computing relative pose. Valid points: {}/{}'.format(valid.sum(),len(valid)))
    
    # Update cameras extrinsics
    cameras[cam1][epoch].R = R
    cameras[cam1][epoch].t = t.reshape(3,1)
    cameras[cam1][epoch].Rt_to_extrinsics()
    cameras[cam1][epoch].extrinsics_to_pose()
    
    # Scale model by using camera baseline
    camRelOriBaseline = np.linalg.norm(cameras[cam0][epoch].get_C_from_pose() - 
                                       cameras[cam1][epoch].get_C_from_pose()
                                       )
    scale_fct = camWorldBaseline / camRelOriBaseline
    T = np.eye(4) 
    T[0:3,0:3] = T[0:3,0:3] * scale_fct
    
    # Apply scale to camera extrinsics and update camera proprierties
    cameras[cam1][epoch].pose[:,3:4] = np.dot(T, cameras[cam1][epoch].pose[:,3:4])
    cameras[cam1][epoch].pose_to_extrinsics()
    cameras[cam1][epoch].update_camera_from_extrinsics()
    
    #TODO: make wrappers to handle RS transformations 
    #   (or use external librariesl)
    
    if do_coregistration:
        # Triangulate targets
        #TODO: make wrapper around undistort points
        pts0_und = undistort_points(targets.get_im_coord(0)[epoch], 
                                    cameras[cam0][epoch]
                                    )       
        pts1_und = undistort_points(targets.get_im_coord(1)[epoch], 
                                       cameras[cam1][epoch]
                                       )
        M, status = iterative_LS_triangulation(pts0_und, cameras[cam0][epoch].P,  
                                               pts1_und, cameras[cam1][epoch].P
                                               )
        targets.append_obj_cord(M)
    
        # Estimate rigid body transformation between first epoch RS and current epoch RS 
        # TODO: make a Wrapper for this
        v0 = np.concatenate((cameras[cam0][0].C, 
                             cameras[cam1][0].C, 
                             targets.get_obj_coord()[0].reshape(3,1),
                             ), axis = 1)
        v1 = np.concatenate((cameras[cam0][epoch].C,
                             cameras[cam1][epoch].C, 
                             targets.get_obj_coord()[epoch].reshape(3,1),
                             ), axis = 1)
        tform.append(affine_matrix_from_points(v1, v0, shear=False, scale=False, usesvd=True))
        print('Point cloud coregistered based on {len(v0)} points.')
        
    elif epoch > 0:
        # Fix the EO of both the cameras as those estimated in the first epoch
        for cam in cam_names:
            cameras[cam][epoch] =  cameras[cam][0]
        print('Camera exterior orientation fixed to that of the master cameras.')
            
    #--- Triangulate Points ---#
    #TODO: test differences between using LS iterative or linear with SVD
    #TODO: put in a separate function which includes undistortion and then triangulation
    pts0_und = undistort_points(features[cam0][epoch].get_keypoints(), 
                                cameras[cam0][epoch]
                                )
    pts1_und = undistort_points(features[cam1][epoch].get_keypoints(), 
                                cameras[cam1][epoch]
                                )
    points3d, status = iterative_LS_triangulation(pts0_und, cameras[cam0][epoch].P,  
                                                  pts1_und, cameras[cam1][epoch].P,
                                                  )
    print(f'Point triangulation succeded: {status.sum()/status.size}.')

    # Interpolate colors from image 
    jj = 1
    image = cv2.cvtColor(images[cam_names[jj]][epoch], cv2.COLOR_BGR2RGB) 
    #TODO: include color conversion in function interpolate_point_colors
    points3d_cols =  interpolate_point_colors(points3d, image, 
                                              cameras[cam_names[jj]][epoch].P, 
                                              cameras[cam_names[jj]][epoch].K, 
                                              cameras[cam_names[jj]][epoch].dist,
                                              )
    print(f'Color interpolated on image {jj} ')
    
    if do_coregistration:    
        # Apply rigid body transformation to triangulated points
        pts = np.dot(tform[epoch], convert_to_homogeneous(points3d.T)) 
        points3d = convert_from_homogeneous(pts).T
        
    # Create point cloud and save .ply to disk
    pcd_epc = create_point_cloud(points3d, points3d_cols)
    
    # Filter outliers in point cloud with SOR filter
    if do_SOR_filter:
        cl, ind = pcd_epc.remove_statistical_outlier(nb_neighbors=10, std_ratio=3.0)
        if do_viz:
            display_pc_inliers(pcd_epc, ind)
        pcd_epc =  pcd_epc.select_by_index(ind)   
        print("Point cloud filtered by Statistical Oulier Removal")
    
    # Visualize point cloud    
    if do_viz:
        cam_syms = []
        cam_colors = [[1,0,0],[0,0,1]]
        for i, cam in enumerate(cam_names):
            cam_syms.append(make_camera_pyramid(cameras[cam][epoch],
                                                color=cam_colors[i],
                                                focal_len_scaled=30,
                                                ))
        win_name = f'Sparse point cloud - Epoch: {epoch} - Num pts: {len(np.asarray(pcd_epc.points))}'
        o3d.visualization.draw_geometries([pcd_epc,  cam_syms[0], cam_syms[1]], window_name=win_name, 
                                          width=1280, height=720, 
                                          left=300, top=200)    
    # Write point cloud to disk and store it in Point Cloud List     
    write_ply(pcd_epc, f'res/pt_clouds/sparse_pts_t{epoch}.ply')
    pcd.append(pcd_epc)
    
    print('Done.')
        
# Visualize all points clouds together
<<<<<<< HEAD
o3d.visualization.draw_geometries([pcd[0]], 
                                   window_name='All epoches', 
                                   width=1280, height=720, 
                                   left=300, top=200,
                                  )

=======
o3d.visualization.draw_geometries(pcd, window_name='All epoches', 
                                    width=1280, height=720, 
                                    left=300, top=200)
>>>>>>> 3bc7761d

#%% DSM 
print('DSM and orthophoto generation started')
res = 0.03
dsms = []
ortofoto = dict.fromkeys(cam_names)
ortofoto[cam0], ortofoto[cam1] = [], []

for epoch in epoches_to_process:
    print(f'Epoch {epoch}')
    dsms.append(build_dsm(np.asarray(pcd[epoch].points), 
                            dsm_step=res, 
                            make_dsm_plot=False, 
                            save_path=f'res/dsm/dsm_app_epoch_{epoch}.tif'
                            ))
    print('DSM built.')
    for cam in cam_names:
        fout_name = f'res/ortofoto/ortofoto_app_cam_{cam}_epc_{epoch}.tif'
        ortofoto[cam].append(generate_ortophoto(cv2.cvtColor(images[cam][epoch], cv2.COLOR_BGR2RGB),
                                                dsms[epoch], cameras[cam][epoch],
                                                save_path=fout_name,
                                                ))
    print('Orthophotos built.')
    
    
# print('DSM generated for all the epoches')
#TODO: implement better DSM class

# Generate Ortophotos 
# epoch = 0
# ortofoto = []
# for cam in cam_names:
#     ortofoto.append(generate_ortophoto(cv2.cvtColor(images[cam][epoch], cv2.COLOR_BGR2RGB),
#                                       dsms[epoch], cameras[cam][epoch],
#                                       save_path=f'sfm/ortofoto_approx_cam_{cam}_epc_{epoch}.tif',
#                                       ))
# fig, ax = plt.subplots()
# ax.imshow(ortofoto[1])


#%% DENSE MATCHING

# Init
epoch = 0
sgm_path = Path('sgm')
downsample = 0.25
fast_viz = True

stem0, stem1 = images[cam0].get_image_stem(epoch), images[cam1].get_image_stem(epoch)
img0, img1 = images[cam0][epoch], images[cam1][epoch]
h, w, _ = img0.shape

# pts0, pts1 = features[cam0][epoch].get_keypoints(), features[cam1][epoch].get_keypoints()
# F, inlMask = pydegensac.findFundamentalMatrix(pts0, pts1, px_th=1, conf=0.99999,
#                                               max_iters=100000, laf_consistensy_coef=-1.0, error_type='sampson',
#                                               symmetric_error_check=True, enable_degeneracy_check=True)


#--- Rectify calibrated ---#
left_cam = cameras[cam1][epoch]
right_cam = cameras[cam1][epoch]
left_img = images[cam1][epoch]
rigth_img = images[cam0][epoch]


#       
rectOut = cv2.stereoRectify(left_cam.K, left_cam.dist, 
                            right_cam.K, right_cam.dist, 
                            (w,h), left_cam.R, left_cam.t, 
                            # (w,h), left_cam.R.T, -left_cam.t,                             
                            # (w,h), right_cam.R.T, -right_cam.t,                             
                            flags=cv2.CALIB_ZERO_DISPARITY,
                            )
# R1,R2,P1,P2,Q,validRoi0,validRoi1 
R0, R1 = rectOut[0], rectOut[1]
P0, P1 = rectOut[2], rectOut[3]
Q = rectOut[4]

# r1, r2, p1, p2, q, roi1, roi2 = cv2.stereoRectify(k_left, d_left, k_right, d_right,
#                                                   (img_height, img_width),
#                                                   R,T,flags=cv2.CALIB_ZERO_DISPARITY)

map0x, map0y = cv2.initUndistortRectifyMap(cameraMatrix=left_cam.K, 
                                           distCoeffs=left_cam.dist,
                                           R=R0,
                                           newCameraMatrix=P0,
                                           size=(w,h),
                                           m1type=cv2.CV_32FC1
                                           )
map1x, map1y = cv2.initUndistortRectifyMap(cameraMatrix=right_cam.K, 
                                           distCoeffs=right_cam.dist,
                                           R=R1,
                                           newCameraMatrix=P1,
                                           size=(w,h),
                                           m1type=cv2.CV_32FC1
                                           )
img0_rect = cv2.remap(left_img, map0x, map0y, cv2.INTER_LINEAR,cv2.BORDER_CONSTANT)
img1_rect = cv2.remap(rigth_img, map1x, map1y, cv2.INTER_LINEAR,cv2.BORDER_CONSTANT)
cv2.imwrite(str(sgm_path / (stem0 + "_rectified.jpg")), img0_rect)
cv2.imwrite(str(sgm_path / (stem1 + "_rectified.jpg")), img1_rect)


# cv2.imshow('img0 rect', img0_rect)
# cv2.waitKey()
# cv2.destroyAllWindows()
    
# img0_rectified = cv2.warpPerspective(img0, R0, (w,h))
# img1_rectified = cv2.warpPerspective(img1, R1, (w,h))

# # write images to disk

# cv2.imwrite(path0, img0_rectified)
# cv2.imwrite(path1, img1_rectified)


#--- Run PSMNet to compute disparity ---#


#%%
#--- Recify Uncalibrated ---#

# Udistort images
img0, img1 = images[cam1][epoch], images[cam0][epoch]
name0 = str(sgm_path / 'und' / (stem0 + "_undistorted.jpg"))
name1 = str(sgm_path / 'und' / (stem1 + "_undistorted.jpg"))
img0, K0_scaled = undistort_image(img0, cameras[cam1][epoch].K, cameras[cam1][epoch].dist, downsample, name0)
img1, K1_scaled = undistort_image(img1, cameras[cam1][epoch].K, cameras[cam1][epoch].dist, downsample, name1)
h, w, _ = img0.shape

# Undistot points and compute F matrx
pts0 = features[cam0][epoch].get_keypoints()*downsample
pts1 = features[cam1][epoch].get_keypoints()*downsample
pts0 = cv2.undistortPoints(pts0, cameras[cam1][epoch].K, cameras[cam1][epoch].dist, None, cameras[cam1][epoch].K)
pts1 = cv2.undistortPoints(pts1, cameras[cam1][epoch].K, cameras[cam1][epoch].dist, None, cameras[cam1][epoch].K)
F, inlMask = pydegensac.findFundamentalMatrix(pts0, pts1, px_th=1, conf=0.99999,
                                              max_iters=100000, laf_consistensy_coef=-1.0, error_type='sampson',
                                              symmetric_error_check=True, enable_degeneracy_check=True)
print('Pydegensac: {} inliers ({:.2f}%)'.format(inlMask.sum(), inlMask.sum()*100 / len(pts0)))

# Rectify uncalibrated
success, H1, H0 = cv2.stereoRectifyUncalibrated(pts0, pts1 , F, (w,h))
img0_rectified = cv2.warpPerspective(img0, H0, (w,h))
img1_rectified = cv2.warpPerspective(img1, H1, (w,h))

# write images to disk
path0 = str(sgm_path / 'rectified' / (stem0 + "_rectified.jpg"))
path1 = str(sgm_path / 'rectified' / (stem1 + "_rectified.jpg"))
cv2.imwrite(path0, img0_rectified)
cv2.imwrite(path1, img1_rectified)

if fast_viz: 
    print()
else:
    fig = plt.figure()
    ax1 = fig.add_subplot(1,2,1)
    plt.imshow(cv2.cvtColor(img0_rectified, cv2.COLOR_BGR2RGB))
    ax2 = fig.add_subplot(1,2,2)
    plt.imshow(cv2.cvtColor(img1_rectified, cv2.COLOR_BGR2RGB))
    plt.show()
    
    
#%%


#--- Find epilines corresponding to points in right image (second image) and drawing its lines on left image ---#
img0, img1 = images[cam0][0], images[cam1][0]

lines0 = cv2.computeCorrespondEpilines(pts1.reshape(-1,1,2), 2, F)
lines0 = lines0.reshape(-1,3)
img0_epiplines, _ = draw_epip_lines(img0,img1,lines0,pts0,pts1)

# Find epilines corresponding to points in left image (first image) and drawing its lines on right image
lines1 = cv2.computeCorrespondEpilines(pts0.reshape(-1,1,2), 1, F)
lines1 = lines1.reshape(-1,3)
img1_epiplines,_ = draw_epip_lines(img1,img0,lines1,pts1,pts0, fast_viz=True)

if fast_viz:
    cv2.imwrite(str(sgm_path / (stem0 + "_epiplines.jpg")), img0_epiplines)
    cv2.imwrite(str(sgm_path / (stem1 + "_epiplines.jpg")), img1_epiplines)
else: 
    plt.subplot(121),plt.imshow(img0_epiplines)
    plt.subplot(122),plt.imshow(img1_epiplines)
    plt.show()
    
#--- Draw keypoints and matches ---#
pts0_rect = cv2.perspectiveTransform(np.float32(pts0).reshape(-1,1,2), H0).reshape(-1,2)
pts1_rect = cv2.perspectiveTransform(np.float32(pts1).reshape(-1,1,2), H1).reshape(-1,2)

# img0_rect_kpts = img0.copy()
img0 = cv2.cvtColor(images[cam0][0], cv2.COLOR_BGR2GRAY)
img1 = cv2.cvtColor(images[cam1][0], cv2.COLOR_BGR2GRAY)
pts0, pts1 = features[cam0]['mkpts0'], features[cam0]['mkpts1']
img0_kpts = cv2.drawKeypoints(img0,cv2.KeyPoint.convert(pts0),img0,(),flags=cv2.DRAW_MATCHES_FLAGS_DRAW_RICH_KEYPOINTS)
img1_kpts = cv2.drawKeypoints(img1,cv2.KeyPoint.convert(pts1),img1,(0,0,255),flags=cv2.DRAW_MATCHES_FLAGS_DRAW_RICH_KEYPOINTS)
cv2.imwrite('kpts0.jpg', img0_kpts)
cv2.imwrite('kpts1.jpg', img1_kpts)

make_matching_plot(img0, img1, pts0, pts1, path='matches.jpg')        <|MERGE_RESOLUTION|>--- conflicted
+++ resolved
@@ -377,18 +377,11 @@
     print('Done.')
         
 # Visualize all points clouds together
-<<<<<<< HEAD
 o3d.visualization.draw_geometries([pcd[0]], 
                                    window_name='All epoches', 
                                    width=1280, height=720, 
                                    left=300, top=200,
                                   )
-
-=======
-o3d.visualization.draw_geometries(pcd, window_name='All epoches', 
-                                    width=1280, height=720, 
-                                    left=300, top=200)
->>>>>>> 3bc7761d
 
 #%% DSM 
 print('DSM and orthophoto generation started')
